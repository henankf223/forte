--- conflicted
+++ resolved
@@ -158,14 +158,10 @@
     /**
      * @brief state_energies_list
      */
-<<<<<<< HEAD
     std::map<StateInfo, std::vector<double>> state_energies_map_;
-=======
-    std::vector<std::pair<StateInfo, std::vector<double>>> state_energies_list_;
 
     /// Pairs of state info and the contracted CI eigen vectors
-    std::vector<std::pair<StateInfo, psi::Matrix>> state_contracted_evecs_list_;
->>>>>>> 4de2512a
+    std::map<StateInfo, psi::Matrix> state_contracted_evecs_map_; // TODO move outside?
 };
 
 /**
