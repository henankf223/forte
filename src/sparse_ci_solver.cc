/*
 * @BEGIN LICENSE
 *
 * Forte: an open-source plugin to Psi4 (https://github.com/psi4/psi4)
 * that implements a variety of quantum chemistry methods for strongly
 * correlated electrons.
 *
 * Copyright (c) 2012-2017 by its authors (see LICENSE, AUTHORS).
 *
 * The copyrights for code used from other parties are included in
 * the corresponding files.
 *
 * This program is free software: you can redistribute it and/or modify
 * it under the terms of the GNU General Public License as published by
 * the Free Software Foundation, either version 3 of the License, or
 * (at your option) any later version.
 *
 * This program is distributed in the hope that it will be useful,
 * but WITHOUT ANY WARRANTY; without even the implied warranty of
 * MERCHANTABILITY or FITNESS FOR A PARTICULAR PURPOSE.  See the
 * GNU General Public License for more details.
 *
 * You should have received a copy of the GNU General Public License
 * along with this program.  If not, see http://www.gnu.org/licenses/.
 *
 * @END LICENSE
 */

#include <cmath>

#include "psi4/libmints/matrix.h"
#include "psi4/libmints/vector.h"
#include "psi4/libpsio/psio.hpp"
#include "psi4/libciomr/libciomr.h"
#include "psi4/libqt/qt.h"

#include "forte-def.h"
#include "iterative_solvers.h"
#include "sparse_ci_solver.h"
//#include "fci/fci_vector.h"

struct PairHash {
    size_t operator()(const std::pair<size_t, size_t>& p) const {
        return (p.first * 1000) + p.second;
    }
};

namespace psi {
namespace forte {

#ifdef _OPENMP
#include <omp.h>
#else
#define omp_get_max_threads() 1
#define omp_get_thread_num() 0
#define omp_get_num_threads() 1
#endif

#ifdef HAVE_MPI
SigmaVectorMPI::SigmaVectorMPI( const DeterminantMap& space, WFNOperator& op)
    : SigmaVector(space.size()), space_(space) {

}

void SigmaVectorMPI::compute_sigma( SharedVector sigma, SharedVector b)
{
    
}

#endif

SigmaVectorList::SigmaVectorList(const std::vector<STLBitsetDeterminant>& space,
                                 bool print_details)
    : SigmaVector(space.size()), space_(space) {
    using det_hash = std::unordered_map<STLBitsetDeterminant, size_t,
                                        STLBitsetDeterminant::Hash>;
    using bstmap_it = det_hash::iterator;

    size_t max_I = space.size();

    //  for( auto& I : space) I.print();

    size_t naa_ann = 0;
    size_t nab_ann = 0;
    size_t nbb_ann = 0;

    // Make alpha and beta strings
    det_hash a_str_map;
    det_hash b_str_map;
    Timer single;
    if (print_details) {
        outfile->Printf("\n  Generating determinants with N-1 electrons.\n");
    }
    a_ann_list.resize(max_I);
    double s_map_size = 0.0;
    // Generate alpha annihilation
    {
        size_t na_ann = 0;
        det_hash map_a_ann;
        for (size_t I = 0; I < max_I; ++I) {
            STLBitsetDeterminant detI = space[I];
            double EI = detI.energy();
            diag_.push_back(EI);

            std::vector<int> aocc = detI.get_alfa_occ();
            int noalpha = aocc.size();

            std::vector<std::pair<size_t, short>> a_ann(noalpha);

            for (int i = 0; i < noalpha; ++i) {
                int ii = aocc[i];
                STLBitsetDeterminant detJ(detI);
                detJ.set_alfa_bit(ii, false);

                double sign = detI.slater_sign_alpha(ii);

                bstmap_it it = map_a_ann.find(detJ);
                size_t detJ_add;
                // detJ is not in the map, add it
                if (it == map_a_ann.end()) {
                    detJ_add = na_ann;
                    map_a_ann[detJ] = na_ann;
                    na_ann++;
                } else {
                    detJ_add = it->second;
                }
                a_ann[i] = std::make_pair(detJ_add,
                                          (sign > 0.5) ? (ii + 1) : (-ii - 1));
            }
            a_ann.shrink_to_fit();
            a_ann_list[I] = a_ann;
        }
        a_ann_list.shrink_to_fit();
        a_cre_list.resize(na_ann);
        s_map_size += (32. + sizeof(size_t)) * na_ann;
    }
    // Generate beta annihilation
    b_ann_list.resize(max_I);
    {
        size_t nb_ann = 0;
        det_hash map_b_ann;
        for (size_t I = 0; I < max_I; ++I) {
            STLBitsetDeterminant detI = space[I];

            std::vector<int> bocc = detI.get_beta_occ();
            int nobeta = bocc.size();

            std::vector<std::pair<size_t, short>> b_ann(nobeta);

            for (int i = 0; i < nobeta; ++i) {
                int ii = bocc[i];
                STLBitsetDeterminant detJ(detI);
                detJ.set_beta_bit(ii, false);

                double sign = detI.slater_sign_beta(ii);

                bstmap_it it = map_b_ann.find(detJ);
                size_t detJ_add;
                // detJ is not in the map, add it
                if (it == map_b_ann.end()) {
                    detJ_add = nb_ann;
                    map_b_ann[detJ] = nb_ann;
                    nb_ann++;
                } else {
                    detJ_add = it->second;
                }
                b_ann[i] = std::make_pair(detJ_add,
                                          (sign > 0.5) ? (ii + 1) : (-ii - 1));
            }
            b_ann.shrink_to_fit();
            b_ann_list[I] = b_ann;
        }
        b_ann_list.shrink_to_fit();
        b_cre_list.resize(map_b_ann.size());
        s_map_size += (32. + sizeof(size_t)) * map_b_ann.size();
    }

    for (size_t I = 0; I < max_I; ++I) {
        const std::vector<std::pair<size_t, short>>& a_ann = a_ann_list[I];
        for (const std::pair<size_t, short>& J_sign : a_ann) {
            size_t J = J_sign.first;
            short sign = J_sign.second;
            a_cre_list[J].push_back(std::make_pair(I, sign));
            //    num_tuples_sigles++;
        }
        const std::vector<std::pair<size_t, short>>& b_ann = b_ann_list[I];
        for (const std::pair<size_t, short>& J_sign : b_ann) {
            size_t J = J_sign.first;
            short sign = J_sign.second;
            b_cre_list[J].push_back(std::make_pair(I, sign));
            //    num_tuples_sigles++;
        }
    }
    size_t mem_tuple_singles =
        a_cre_list.capacity() * (sizeof(size_t) + sizeof(short));
    mem_tuple_singles +=
        b_cre_list.capacity() * (sizeof(size_t) + sizeof(short));

    //    outfile->Printf("\n  Size of lists:");
    //    outfile->Printf("\n  |I> ->  a_p |I>: %zu",a_ann_list.size());
    //    outfile->Printf("\n  |I> ->  a_p |I>: %zu",b_ann_list.size());
    //    outfile->Printf("\n  |A> -> a+_q |A>: %zu",a_cre_list.size());
    //    outfile->Printf("\n  |A> -> a+_q |A>: %zu",b_cre_list.size());
    if (print_details) {
        outfile->Printf("\n  Time spent building single lists: %f s",
                        single.get());
        outfile->Printf("\n  Memory for single-hole lists: %f MB",
                        double(mem_tuple_singles) /
                            (1024. * 1024.)); // Convert to MB
        outfile->Printf("\n  Memory for single-hole maps:  %f MB",
                        s_map_size / (1024. * 1024.)); // Convert to MB
        outfile->Printf("\n  Generating determinants with N-2 electrons.\n");
    }

    // Generate alpha-alpha annihilation
    double d_map_size = 0.0;
    aa_ann_list.resize(max_I);
    {
        det_hash map_aa_ann;
        for (size_t I = 0; I < max_I; ++I) {
            STLBitsetDeterminant detI = space[I];

            std::vector<int> aocc = detI.get_alfa_occ();
            size_t noalpha = aocc.size();

            std::vector<std::tuple<size_t, short, short>> aa_ann(
                noalpha * (noalpha - 1) / 2);

            for (size_t i = 0, ij = 0; i < noalpha; ++i) {
                for (size_t j = i + 1; j < noalpha; ++j, ++ij) {
                    int ii = aocc[i];
                    int jj = aocc[j];
                    STLBitsetDeterminant detJ(detI);
                    detJ.set_alfa_bit(ii, false);
                    detJ.set_alfa_bit(jj, false);

                    double sign =
                        detI.slater_sign_alpha(ii) * detI.slater_sign_alpha(jj);

                    bstmap_it it = map_aa_ann.find(detJ);
                    size_t detJ_add;
                    // detJ is not in the map, add it
                    if (it == map_aa_ann.end()) {
                        detJ_add = naa_ann;
                        map_aa_ann[detJ] = naa_ann;
                        naa_ann++;
                    } else {
                        detJ_add = it->second;
                    }
                    aa_ann[ij] = std::make_tuple(
                        detJ_add, (sign > 0.5) ? (ii + 1) : (-ii - 1), jj);
                }
            }
            aa_ann.shrink_to_fit();
            aa_ann_list[I] = aa_ann;
        }
        aa_cre_list.resize(map_aa_ann.size());
        d_map_size += (32. + sizeof(size_t)) * map_aa_ann.size();
    }
    // Generate beta-beta annihilation
    aa_ann_list.shrink_to_fit();
    bb_ann_list.resize(max_I);
    {
        det_hash map_bb_ann;
        for (size_t I = 0; I < max_I; ++I) {
            STLBitsetDeterminant detI = space[I];

            std::vector<int> bocc = detI.get_beta_occ();

            size_t nobeta = bocc.size();

            std::vector<std::tuple<size_t, short, short>> bb_ann(
                nobeta * (nobeta - 1) / 2);
            for (size_t i = 0, ij = 0; i < nobeta; ++i) {
                for (size_t j = i + 1; j < nobeta; ++j, ++ij) {
                    int ii = bocc[i];
                    int jj = bocc[j];
                    STLBitsetDeterminant detJ(detI);
                    detJ.set_beta_bit(ii, false);
                    detJ.set_beta_bit(jj, false);

                    double sign =
                        detI.slater_sign_beta(ii) * detI.slater_sign_beta(jj);
                    ;

                    bstmap_it it = map_bb_ann.find(detJ);
                    size_t detJ_add;
                    // detJ is not in the map, add it
                    if (it == map_bb_ann.end()) {
                        detJ_add = nbb_ann;
                        map_bb_ann[detJ] = nbb_ann;
                        nbb_ann++;
                    } else {
                        detJ_add = it->second;
                    }
                    bb_ann[ij] = std::make_tuple(
                        detJ_add, (sign > 0.5) ? (ii + 1) : (-ii - 1), jj);
                }
            }
            bb_ann.shrink_to_fit();
            bb_ann_list[I] = bb_ann;
        }
        bb_cre_list.resize(map_bb_ann.size());
        d_map_size += (32. + sizeof(size_t)) * map_bb_ann.size();
    }
    // Generate alpha-beta annihilation
    bb_ann_list.shrink_to_fit();
    ab_ann_list.resize(max_I);
    {
        det_hash map_ab_ann;
        for (size_t I = 0; I < max_I; ++I) {
            STLBitsetDeterminant detI = space[I];

            std::vector<int> aocc = detI.get_alfa_occ();
            std::vector<int> bocc = detI.get_beta_occ();

            size_t noalpha = aocc.size();
            size_t nobeta = bocc.size();

            std::vector<std::tuple<size_t, short, short>> ab_ann(noalpha *
                                                                 nobeta);
            for (size_t i = 0, ij = 0; i < noalpha; ++i) {
                for (size_t j = 0; j < nobeta; ++j, ++ij) {
                    int ii = aocc[i];
                    int jj = bocc[j];
                    STLBitsetDeterminant detJ(detI);
                    detJ.set_alfa_bit(ii, false);
                    detJ.set_beta_bit(jj, false);

                    double sign =
                        detI.slater_sign_alpha(ii) * detI.slater_sign_beta(jj);

                    bstmap_it it = map_ab_ann.find(detJ);
                    size_t detJ_add;
                    // detJ is not in the map, add it
                    if (it == map_ab_ann.end()) {
                        detJ_add = nab_ann;
                        map_ab_ann[detJ] = nab_ann;
                        nab_ann++;
                    } else {
                        detJ_add = it->second;
                    }
                    ab_ann[ij] = std::make_tuple(
                        detJ_add, (sign > 0.5) ? (ii + 1) : (-ii - 1), jj);
                    //                    outfile->Printf("\n  %zu, %d, %d",
                    //                    detJ_add, (sign > 0.5) ? (ii + 1) :
                    //                    (-ii-1),jj);
                }
            }
            ab_ann.shrink_to_fit();
            ab_ann_list[I] = ab_ann;
        }
        ab_cre_list.resize(map_ab_ann.size());
        d_map_size += (32. + sizeof(size_t)) * map_ab_ann.size();
    }
    ab_ann_list.shrink_to_fit();

    for (size_t I = 0; I < max_I; ++I) {
        const std::vector<std::tuple<size_t, short, short>>& aa_ann =
            aa_ann_list[I];
        for (const std::tuple<size_t, short, short>& J_sign : aa_ann) {
            size_t J = std::get<0>(J_sign);
            short i = std::get<1>(J_sign);
            short j = std::get<2>(J_sign);
            aa_cre_list[J].push_back(std::make_tuple(I, i, j));
        }
        const std::vector<std::tuple<size_t, short, short>>& bb_ann =
            bb_ann_list[I];
        for (const std::tuple<size_t, short, short>& J_sign : bb_ann) {
            size_t J = std::get<0>(J_sign);
            short i = std::get<1>(J_sign);
            short j = std::get<2>(J_sign);
            bb_cre_list[J].push_back(std::make_tuple(I, i, j));
        }
        const std::vector<std::tuple<size_t, short, short>>& ab_ann =
            ab_ann_list[I];
        for (const std::tuple<size_t, short, short>& J_sign : ab_ann) {
            size_t J = std::get<0>(J_sign);
            short i = std::get<1>(J_sign);
            short j = std::get<2>(J_sign);
            ab_cre_list[J].push_back(std::make_tuple(I, i, j));
        }
    }
    aa_cre_list.shrink_to_fit();
    bb_cre_list.shrink_to_fit();
    ab_cre_list.shrink_to_fit();

    size_t mem_tuple_doubles =
        aa_cre_list.capacity() * (sizeof(size_t) + 2 * sizeof(short));
    mem_tuple_doubles +=
        bb_cre_list.capacity() * (sizeof(size_t) + 2 * sizeof(short));
    mem_tuple_doubles +=
        ab_cre_list.capacity() * (sizeof(size_t) + 2 * sizeof(short));

    //    outfile->Printf("\n  Size of lists:");
    //    outfile->Printf("\n  |I> ->  a_p |I>: %zu",aa_ann_list.size());
    //    outfile->Printf("\n  |I> ->  a_p |I>: %zu",ab_ann_list.size());
    //    outfile->Printf("\n  |I> ->  a_p |I>: %zu",bb_ann_list.size());
    //    outfile->Printf("\n  |A> -> a+_q |A>: %zu",aa_cre_list.size());
    //    outfile->Printf("\n  |A> -> a+_q |A>: %zu",ab_cre_list.size());
    //    outfile->Printf("\n  |A> -> a+_q |A>: %zu",bb_cre_list.size());

    if (print_details) {
        outfile->Printf("\n  Memory for double-hole lists: %f MB",
                        double(mem_tuple_doubles) / (1024. * 1024.));
        outfile->Printf("\n  Memory for double-hole maps:  %f MB",
                        d_map_size / (1024. * 1024.));
    }
}

void SigmaVectorList::compute_sigma(SharedVector sigma, SharedVector b) {
    sigma->zero();
    double* sigma_p = sigma->pointer();
    double* b_p = b->pointer();

    // Compute the overlap with each root
    int nbad = bad_states_.size();
    std::vector<double> overlap(nbad);
    if (nbad != 0) {
        for (int n = 0; n < nbad; ++n) {
            std::vector<std::pair<size_t, double>>& bad_state = bad_states_[n];
            double dprd = 0.0;
            for (size_t det = 0, ndet = bad_state.size(); det < ndet; ++det) {
                dprd += bad_state[det].second * b_p[bad_state[det].first];
            }
            overlap[n] = dprd;
        }
        // outfile->Printf("\n Overlap: %1.6f", overlap[0]);

        for (int n = 0; n < nbad; ++n) {
            std::vector<std::pair<size_t, double>>& bad_state = bad_states_[n];
            size_t ndet = bad_state.size();

#pragma omp parallel for
            for (size_t det = 0; det < ndet; ++det) {
                b_p[bad_state[det].first] -= bad_state[det].second * overlap[n];
            }
        }
    }

#pragma omp parallel
    {
        int num_thread = omp_get_max_threads();
        int tid = omp_get_thread_num();

        size_t bin_size = size_ / num_thread;
        bin_size += (tid < (size_ % num_thread)) ? 1 : 0;

        size_t start_idx = (tid < (size_ % num_thread))
                               ? tid * bin_size
                               : (size_ % num_thread) * (bin_size + 1) +
                                     (tid - (size_ % num_thread)) * bin_size;
        size_t end_idx = start_idx + bin_size;

        for (size_t J = start_idx; J < end_idx; ++J) {
            // reference
            sigma_p[J] += diag_[J] * b_p[J];

            // aa singles
            for (auto& aJ_mo_sign : a_ann_list[J]) {
                const size_t aJ_add = aJ_mo_sign.first;
                const size_t p = std::abs(aJ_mo_sign.second) - 1;
                double sign_p = aJ_mo_sign.second > 0.0 ? 1.0 : -1.0;
                for (auto& aaJ_mo_sign : a_cre_list[aJ_add]) {
                    const size_t q = std::abs(aaJ_mo_sign.second) - 1;
                    if (p != q) {
                        const size_t I = aaJ_mo_sign.first;
                        double sign_q = aaJ_mo_sign.second > 0.0 ? 1.0 : -1.0;
                        const double HIJ =
                            space_[I].slater_rules_single_alpha_abs(p, q) *
                            sign_p * sign_q;
                        sigma_p[J] += HIJ * b_p[I];
                    }
                }
            }
            // bb singles
            for (auto& bJ_mo_sign : b_ann_list[J]) {
                const size_t bJ_add = bJ_mo_sign.first;
                const size_t p = std::abs(bJ_mo_sign.second) - 1;
                double sign_p = bJ_mo_sign.second > 0.0 ? 1.0 : -1.0;
                for (auto& bbJ_mo_sign : b_cre_list[bJ_add]) {
                    const size_t q = std::abs(bbJ_mo_sign.second) - 1;
                    if (p != q) {
                        const size_t I = bbJ_mo_sign.first;
                        double sign_q = bbJ_mo_sign.second > 0.0 ? 1.0 : -1.0;
                        const double HIJ =
                            space_[I].slater_rules_single_beta_abs(p, q) *
                            sign_p * sign_q;
                        sigma_p[J] += HIJ * b_p[I];
                    }
                }
            }
            // aaaa doubles
            for (auto& aaJ_mo_sign : aa_ann_list[J]) {
                const size_t aaJ_add = std::get<0>(aaJ_mo_sign);
                const double sign_pq =
                    std::get<1>(aaJ_mo_sign) > 0.0 ? 1.0 : -1.0;
                const size_t p = std::abs(std::get<1>(aaJ_mo_sign)) - 1;
                const size_t q = std::get<2>(aaJ_mo_sign);
                for (auto& aaaaJ_mo_sign : aa_cre_list[aaJ_add]) {
                    const size_t r = std::abs(std::get<1>(aaaaJ_mo_sign)) - 1;
                    const size_t s = std::get<2>(aaaaJ_mo_sign);
                    if ((p != r) and (q != s) and (p != s) and (q != r)) {
                        const size_t aaaaJ_add = std::get<0>(aaaaJ_mo_sign);
                        const double sign_rs =
                            std::get<1>(aaaaJ_mo_sign) > 0.0 ? 1.0 : -1.0;
                        const size_t I = aaaaJ_add;
                        const double HIJ =
                            sign_pq * sign_rs *
                            STLBitsetDeterminant::fci_ints_->tei_aa(p, q, r, s);
                        sigma_p[J] += HIJ * b_p[I];
                    }
                }
            }
            // aabb singles
            for (auto& abJ_mo_sign : ab_ann_list[J]) {
                const size_t abJ_add = std::get<0>(abJ_mo_sign);
                const double sign_pq =
                    std::get<1>(abJ_mo_sign) > 0.0 ? 1.0 : -1.0;
                const size_t p = std::abs(std::get<1>(abJ_mo_sign)) - 1;
                const size_t q = std::get<2>(abJ_mo_sign);
                for (auto& ababJ_mo_sign : ab_cre_list[abJ_add]) {
                    const size_t r = std::abs(std::get<1>(ababJ_mo_sign)) - 1;
                    const size_t s = std::get<2>(ababJ_mo_sign);
                    if ((p != r) and (q != s)) {
                        const size_t ababJ_add = std::get<0>(ababJ_mo_sign);
                        const double sign_rs =
                            std::get<1>(ababJ_mo_sign) > 0.0 ? 1.0 : -1.0;
                        const size_t I = ababJ_add;
                        const double HIJ =
                            sign_pq * sign_rs *
                            STLBitsetDeterminant::fci_ints_->tei_ab(p, q, r, s);
                        sigma_p[J] += HIJ * b_p[I];
                    }
                }
            }
            // bbbb singles
            for (auto& bbJ_mo_sign : bb_ann_list[J]) {
                const size_t bbJ_add = std::get<0>(bbJ_mo_sign);
                const double sign_pq =
                    std::get<1>(bbJ_mo_sign) > 0.0 ? 1.0 : -1.0;
                const size_t p = std::abs(std::get<1>(bbJ_mo_sign)) - 1;
                const size_t q = std::get<2>(bbJ_mo_sign);
                for (auto& bbbbJ_mo_sign : bb_cre_list[bbJ_add]) {
                    const size_t r = std::abs(std::get<1>(bbbbJ_mo_sign)) - 1;
                    const size_t s = std::get<2>(bbbbJ_mo_sign);
                    if ((p != r) and (q != s) and (p != s) and (q != r)) {
                        const size_t bbbbJ_add = std::get<0>(bbbbJ_mo_sign);
                        const double sign_rs =
                            std::get<1>(bbbbJ_mo_sign) > 0.0 ? 1.0 : -1.0;
                        const size_t I = bbbbJ_add;
                        const double HIJ =
                            sign_pq * sign_rs *
                            STLBitsetDeterminant::fci_ints_->tei_bb(p, q, r, s);
                        sigma_p[J] += HIJ * b_p[I];
                    }
                }
            }
        }
    }
}

void SigmaVectorList::add_bad_roots(
    std::vector<std::vector<std::pair<size_t, double>>>& roots) {
    bad_states_.clear();
    for (int i = 0, max_i = roots.size(); i < max_i; ++i) {
        bad_states_.push_back(roots[i]);
    }
}

void SigmaVectorList::get_diagonal(Vector& diag) {
    for (size_t I = 0; I < diag_.size(); ++I) {
        diag.set(I, diag_[I]);
    }
}


SigmaVectorWfn1::SigmaVectorWfn1(const DeterminantMap& space, WFNOperator& op)
    : SigmaVector(space.size()), space_(space), a_ann_list_(op.a_ann_list_),
      a_cre_list_(op.a_cre_list_), b_ann_list_(op.b_ann_list_),
      b_cre_list_(op.b_cre_list_), aa_ann_list_(op.aa_ann_list_),
      aa_cre_list_(op.aa_cre_list_), ab_ann_list_(op.ab_ann_list_),
      ab_cre_list_(op.ab_cre_list_), bb_ann_list_(op.bb_ann_list_),
      bb_cre_list_(op.bb_cre_list_) {

    det_hash<size_t> detmap = space_.wfn_hash();
    diag_.resize(space_.size());
    for (det_hash<size_t>::const_iterator it = detmap.begin(),
                                          endit = detmap.end();
         it != endit; ++it) {
        diag_[it->second] = it->first.energy();
    }
}

void SigmaVectorWfn1::add_bad_roots(
    std::vector<std::vector<std::pair<size_t, double>>>& roots) {
    bad_states_.clear();
    for (int i = 0, max_i = roots.size(); i < max_i; ++i) {
        bad_states_.push_back(roots[i]);
    }
}

void SigmaVectorWfn1::get_diagonal(Vector& diag) {
    for (size_t I = 0; I < diag_.size(); ++I) {
        diag.set(I, diag_[I]);
    }
}


void SigmaVectorWfn1::compute_sigma(SharedVector sigma, SharedVector b) {
    sigma->zero();
    double* sigma_p = sigma->pointer();
    double* b_p = b->pointer();

    // Compute the overlap with each root
    int nbad = bad_states_.size();
    std::vector<double> overlap(nbad);
    if (nbad != 0) {
        for (int n = 0; n < nbad; ++n) {
            std::vector<std::pair<size_t, double>>& bad_state = bad_states_[n];
            double dprd = 0.0;
            for (size_t det = 0, ndet = bad_state.size(); det < ndet; ++det) {
                dprd += bad_state[det].second * b_p[bad_state[det].first];
            }
            overlap[n] = dprd;
        }
        // outfile->Printf("\n Overlap: %1.6f", overlap[0]);

        for (int n = 0; n < nbad; ++n) {
            std::vector<std::pair<size_t, double>>& bad_state = bad_states_[n];
            size_t ndet = bad_state.size();

#pragma omp parallel for
            for (size_t det = 0; det < ndet; ++det) {
                b_p[bad_state[det].first] -= bad_state[det].second * overlap[n];
            }
        }
    }
#pragma omp parallel
    {
        int num_thread = omp_get_max_threads();
        int tid = omp_get_thread_num();

        size_t bin_size = size_ / num_thread;
        bin_size += (tid < (size_ % num_thread)) ? 1 : 0;

        size_t start_idx = (tid < (size_ % num_thread))
                               ? tid * bin_size
                               : (size_ % num_thread) * (bin_size + 1) +
                                     (tid - (size_ % num_thread)) * bin_size;
        size_t end_idx = start_idx + bin_size;
        // Timer cycl;
        {
            const std::vector<STLBitsetDeterminant>& dets =
                space_.determinants();
            for (size_t J = start_idx; J < end_idx; ++J) {
                // reference
                sigma_p[J] += diag_[J] * b_p[J];
                // aa singles
                for (auto& aJ_mo_sign : a_ann_list_[J]) {
                    const size_t aJ_add = aJ_mo_sign.first;
                    const size_t p = std::abs(aJ_mo_sign.second) - 1;
                    double sign_p = aJ_mo_sign.second > 0.0 ? 1.0 : -1.0;
                    for (auto& aaJ_mo_sign : a_cre_list_[aJ_add]) {
                        const size_t q = std::abs(aaJ_mo_sign.second) - 1;
                        if (p != q) {
                            const size_t I = aaJ_mo_sign.first;
                            double sign_q =
                                aaJ_mo_sign.second > 0.0 ? 1.0 : -1.0;
                            const double HIJ =
                                dets[I].slater_rules_single_alpha_abs(p, q) *
                                sign_p * sign_q;
                            sigma_p[J] += HIJ * b_p[I];
                        }
                    }
                }
                // bb singles
                for (auto& bJ_mo_sign : b_ann_list_[J]) {
                    const size_t bJ_add = bJ_mo_sign.first;
                    const size_t p = std::abs(bJ_mo_sign.second) - 1;
                    double sign_p = bJ_mo_sign.second > 0.0 ? 1.0 : -1.0;
                    for (auto& bbJ_mo_sign : b_cre_list_[bJ_add]) {
                        const size_t q = std::abs(bbJ_mo_sign.second) - 1;
                        if (p != q) {
                            const size_t I = bbJ_mo_sign.first;
                            double sign_q =
                                bbJ_mo_sign.second > 0.0 ? 1.0 : -1.0;
                            const double HIJ =
                                dets[I].slater_rules_single_beta_abs(p, q) *
                                sign_p * sign_q;
                            sigma_p[J] += HIJ * b_p[I];
                        }
                    }
                }
            }
        }
        // outfile->Printf("\n  Time spent on singles: %1.5f", cycl.get());
        // Timer cycl2;
        for (size_t J = start_idx; J < end_idx; ++J) {
            // aaaa doubles
            for (auto& aaJ_mo_sign : aa_ann_list_[J]) {
                const size_t aaJ_add = std::get<0>(aaJ_mo_sign);
                const double sign_pq =
                    std::get<1>(aaJ_mo_sign) > 0.0 ? 1.0 : -1.0;
                const size_t p = std::abs(std::get<1>(aaJ_mo_sign)) - 1;
                const size_t q = std::get<2>(aaJ_mo_sign);
                for (auto& aaaaJ_mo_sign : aa_cre_list_[aaJ_add]) {
                    const size_t r = std::abs(std::get<1>(aaaaJ_mo_sign)) - 1;
                    const size_t s = std::get<2>(aaaaJ_mo_sign);
                    if ((p != r) and (q != s) and (p != s) and (q != r)) {
                        const size_t I = std::get<0>(aaaaJ_mo_sign);
                        const double sign_rs =
                            std::get<1>(aaaaJ_mo_sign) > 0.0 ? 1.0 : -1.0;
                        const double HIJ =
                            sign_pq * sign_rs *
                            STLBitsetDeterminant::fci_ints_->tei_aa(p, q, r, s);
                        sigma_p[J] += HIJ * b_p[I];
                    }
                }
            }
            // aabb singles
            for (auto& abJ_mo_sign : ab_ann_list_[J]) {
                const size_t abJ_add = std::get<0>(abJ_mo_sign);
                const double sign_pq =
                    std::get<1>(abJ_mo_sign) > 0.0 ? 1.0 : -1.0;
                const size_t p = std::abs(std::get<1>(abJ_mo_sign)) - 1;
                const size_t q = std::get<2>(abJ_mo_sign);
                for (auto& ababJ_mo_sign : ab_cre_list_[abJ_add]) {
                    const size_t r = std::abs(std::get<1>(ababJ_mo_sign)) - 1;
                    const size_t s = std::get<2>(ababJ_mo_sign);
                    if ((p != r) and (q != s)) {
                        const size_t I = std::get<0>(ababJ_mo_sign);
                        const double sign_rs =
                            std::get<1>(ababJ_mo_sign) > 0.0 ? 1.0 : -1.0;
                        const double HIJ =
                            sign_pq * sign_rs *
                            STLBitsetDeterminant::fci_ints_->tei_ab(p, q, r, s);
                        sigma_p[J] += HIJ * b_p[I];
                    }
                }
            }
            // bbbb singles
            for (auto& bbJ_mo_sign : bb_ann_list_[J]) {
                const size_t bbJ_add = std::get<0>(bbJ_mo_sign);
                const double sign_pq =
                    std::get<1>(bbJ_mo_sign) > 0.0 ? 1.0 : -1.0;
                const size_t p = std::abs(std::get<1>(bbJ_mo_sign)) - 1;
                const size_t q = std::get<2>(bbJ_mo_sign);
                for (auto& bbbbJ_mo_sign : bb_cre_list_[bbJ_add]) {
                    const size_t r = std::abs(std::get<1>(bbbbJ_mo_sign)) - 1;
                    const size_t s = std::get<2>(bbbbJ_mo_sign);
                    if ((p != r) and (q != s) and (p != s) and (q != r)) {
                        const size_t I = std::get<0>(bbbbJ_mo_sign);
                        const double sign_rs =
                            std::get<1>(bbbbJ_mo_sign) > 0.0 ? 1.0 : -1.0;
                        const double HIJ =
                            sign_pq * sign_rs *
                            STLBitsetDeterminant::fci_ints_->tei_bb(p, q, r, s);
                        sigma_p[J] += HIJ * b_p[I];
                    }
                }
            }
        }
        // outfile->Printf("\n  Time spent on doubles: %1.5f", cycl2.get());
    }
}


SigmaVectorWfn2::SigmaVectorWfn2(const DeterminantMap& space, WFNOperator& op)
    : SigmaVector(space.size()), space_(space), 
      a_list_(op.a_list_),
      b_list_(op.b_list_),
      aa_list_(op.aa_list_),
      ab_list_(op.ab_list_),
      bb_list_(op.bb_list_){

    det_hash<size_t> detmap = space_.wfn_hash();
    diag_.resize(space_.size());
    for (det_hash<size_t>::const_iterator it = detmap.begin(),
                                          endit = detmap.end();
         it != endit; ++it) {
        diag_[it->second] = it->first.energy();
    }
}

void SigmaVectorWfn2::add_bad_roots(
    std::vector<std::vector<std::pair<size_t, double>>>& roots) {
    bad_states_.clear();
    for (int i = 0, max_i = roots.size(); i < max_i; ++i) {
        bad_states_.push_back(roots[i]);
    }
}

void SigmaVectorWfn2::get_diagonal(Vector& diag) {
    for (size_t I = 0; I < diag_.size(); ++I) {
        diag.set(I, diag_[I]);
    }
}


void SigmaVectorWfn2::compute_sigma(SharedVector sigma, SharedVector b) {
    sigma->zero();

    size_t ncmo = STLBitsetDeterminant::nmo_;

    double* sigma_p = sigma->pointer();
    double* b_p = b->pointer();

    // Compute the overlap with each root
    int nbad = bad_states_.size();
    std::vector<double> overlap(nbad);
    if (nbad != 0) {
        for (int n = 0; n < nbad; ++n) {
            std::vector<std::pair<size_t, double>>& bad_state = bad_states_[n];
            double dprd = 0.0;
            for (size_t det = 0, ndet = bad_state.size(); det < ndet; ++det) {
                dprd += bad_state[det].second * b_p[bad_state[det].first];
            }
            overlap[n] = dprd;
        }
        // outfile->Printf("\n Overlap: %1.6f", overlap[0]);

        for (int n = 0; n < nbad; ++n) {
            std::vector<std::pair<size_t, double>>& bad_state = bad_states_[n];
            size_t ndet = bad_state.size();

            #pragma omp parallel for
            for (size_t det = 0; det < ndet; ++det) {
                b_p[bad_state[det].first] -= bad_state[det].second * overlap[n];
            }
        }
    }
    const std::vector<STLBitsetDeterminant>& dets =
        space_.determinants();

    #pragma omp parallel
    {
        int num_thread = omp_get_max_threads();
        int tid = omp_get_thread_num();

        // Each thread gets local copy of sigma
        std::vector<double> sigma_t(size_);

        size_t bin_size = size_ / num_thread;
        bin_size += (tid < (size_ % num_thread)) ? 1 : 0;
        size_t start_idx = (tid < (size_ % num_thread))
                               ? tid * bin_size
                               : (size_ % num_thread) * (bin_size + 1) +
                                     (tid - (size_ % num_thread)) * bin_size;
        size_t end_idx = start_idx + bin_size;

        for( size_t J = start_idx; J < end_idx; ++J ){
            sigma_t[J] += diag_[J] * b_p[J];// Make DDOT
        }


        // a singles
        size_t end_a_idx = a_list_.size();
        size_t start_a_idx = 0;
        for (size_t K = start_a_idx, max_K = end_a_idx; K < max_K; ++K) {
            if( (K % num_thread) == tid ){ 
                for (auto& detJ : a_list_[K]) { // Each gives unique J
                    const size_t J = detJ.first;
                    const size_t p = std::abs(detJ.second) - 1;
                    double sign_p = detJ.second > 0.0 ? 1.0 : -1.0;
                    for (auto& detI : a_list_[K]) {
                        const size_t q = std::abs(detI.second) - 1;
                        if (p != q) {
                            const size_t I = detI.first;
                            double sign_q =
                                detI.second > 0.0 ? 1.0 : -1.0;
                            const double HIJ =
                                dets[J].slater_rules_single_alpha_abs(p, q) *
                                sign_p * sign_q;
                            sigma_t[I] += HIJ * b_p[J];
                        }
                    }
                }
            }
        }

        // b singles
        size_t end_b_idx = b_list_.size();
        size_t start_b_idx = 0;
        for (size_t K = start_b_idx, max_K = end_b_idx; K < max_K; ++K) {
            // aa singles
            if( (K % num_thread) == tid ){ 
                for (auto& detJ : b_list_[K]) {
                    const size_t J = detJ.first;
                    const size_t p = std::abs(detJ.second) - 1;
                    double sign_p = detJ.second > 0.0 ? 1.0 : -1.0;
                    for (auto& detI : b_list_[K]) {
                        const size_t q = std::abs(detI.second) - 1;
                        if (p != q) {
                            const size_t I = detI.first;
                            double sign_q =
                                detI.second > 0.0 ? 1.0 : -1.0;
                            const double HIJ =
                                dets[J].slater_rules_single_beta_abs(p, q) *
                                sign_p * sign_q;
                            sigma_t[I] += HIJ * b_p[J];
                        }
                    }
                }
            }
        }

        // AA doubles 
        size_t aa_size = aa_list_.size();
  //      size_t bin_aa_size = aa_size / num_thread;
  //      bin_aa_size += (tid < (aa_size % num_thread)) ? 1 : 0;
  //      size_t start_aa_idx = (tid < (aa_size % num_thread))
  //                             ? tid * bin_aa_size
  //                             : (aa_size % num_thread) * (bin_aa_size + 1) +
  //                                   (tid - (aa_size % num_thread)) * bin_aa_size;
  //      size_t end_aa_idx = start_aa_idx + bin_aa_size;
        for( size_t K = 0, max_K = aa_size; K < max_K; ++K ){ 
            if( (K % num_thread) == tid ){ 
                const std::vector<std::tuple<size_t,short,short>>& c_dets = aa_list_[K];
                for( auto& detJ : c_dets ){
                    size_t J = std::get<0>(detJ);
                    short p = std::abs(std::get<1>(detJ)) - 1;
                    short q = std::get<2>(detJ);
                    double sign_p = std::get<1>(detJ) > 0.0 ? 1.0 : -1.0;
                    for( auto& detI : c_dets ){
                        short r = std::abs(std::get<1>(detI)) - 1;
                        short s = std::get<2>(detI);
                        if( (p != r) and (q!=s) and (p!=s) and (q!=r) ){
                            size_t I = std::get<0>(detI);
                            double sign_q = std::get<1>(detI) > 0.0 ? 1.0 : -1.0;
                            double HIJ = sign_p * sign_q * STLBitsetDeterminant::fci_ints_->tei_aa(p,q,r,s);
                            sigma_t[I] += HIJ * b_p[J];
                        } 
                    }    
                }
            }
        }

        // BB doubles
        for( size_t K = 0, max_K = bb_list_.size(); K < max_K; ++K ){ 
            const std::vector<std::tuple<size_t,short,short>>& c_dets = bb_list_[K];
            if( (K % num_thread) == tid ){ 
                for( auto& detJ : c_dets ){
                    size_t J = std::get<0>(detJ);
                    short p = std::abs(std::get<1>(detJ)) - 1;
                    short q = std::get<2>(detJ);
                    double sign_p = std::get<1>(detJ) > 0.0 ? 1.0 : -1.0;
                    for( auto& detI : c_dets ){
                        short r = std::abs(std::get<1>(detI)) - 1;
                        short s = std::get<2>(detI);
                        if( (p != r) and (q!=s) and (p!=s) and (q!=r) ){
                            size_t I = std::get<0>(detI);
                            double sign_q = std::get<1>(detI) > 0.0 ? 1.0 : -1.0;
                            double HIJ = sign_p * sign_q * STLBitsetDeterminant::fci_ints_->tei_bb(p,q,r,s);
                            sigma_t[I] += HIJ * b_p[J];
                        } 
                    }    
                }
            }
        }
        for( size_t K = 0, max_K = ab_list_.size(); K < max_K; ++K ){ 
            if( (K % num_thread) == tid ){ 
                const std::vector<std::tuple<size_t,short,short>>& c_dets = ab_list_[K];
                size_t max_det = c_dets.size();
                for( size_t det = 0; det < max_det; ++det ){
                    auto detJ = c_dets[det];
                    size_t J = std::get<0>(detJ);
                    short p = std::abs(std::get<1>(detJ)) - 1;
                    short q = std::get<2>(detJ);
                    double sign_p = std::get<1>(detJ) > 0.0 ? 1.0 : -1.0;
                    for( auto& detI : c_dets ){
                        short r = std::abs(std::get<1>(detI)) - 1;
                        short s = std::get<2>(detI);
                        if( (p != r) and (q!=s)){
                            size_t I = std::get<0>(detI);
                            double sign_q = std::get<1>(detI) > 0.0 ? 1.0 : -1.0;
                            double HIJ = sign_p * sign_q * STLBitsetDeterminant::fci_ints_->tei_ab(p,q,r,s);
                            sigma_t[I] += HIJ * b_p[J];
                        } 
                    }    
                }
            }
        }

//        #pragma omp critical
//        {
            for( size_t I =0; I < size_; ++I ){
                #pragma omp atomic update
                sigma_p[I] += sigma_t[I];
            }
//        }
    }
}

SigmaVectorWfn3::SigmaVectorWfn3(const DeterminantMap& space, WFNOperator& op)
    : SigmaVector(space.size()), space_(space), 
      a_list_(op.a_list_),
      b_list_(op.b_list_),
      aa_list_(op.aa_list_),
      ab_list_(op.ab_list_),
      bb_list_(op.bb_list_){

    det_hash<size_t> detmap = space_.wfn_hash();
    diag_.resize(space_.size());
    for (det_hash<size_t>::const_iterator it = detmap.begin(),
                                          endit = detmap.end();
         it != endit; ++it) {
        diag_[it->second] = it->first.energy();
    }

    size_t nact = STLBitsetDeterminant::nmo_;
    size_t nact2 = nact*nact;
    aa_tei_ = SharedMatrix(new Matrix("aa",nact2, nact2));
    bb_tei_ = SharedMatrix(new Matrix("aa",nact2, nact2));
    ab_tei_ = SharedMatrix(new Matrix("aa",nact2, nact2));

    outfile->Printf("\n  Building integral matrices");
Timer build;
    aa_tei_->zero();
    ab_tei_->zero();
    bb_tei_->zero();
    for(int p = 0; p < nact; ++p ){
        for(int q = 0; q < nact; ++q ){
            for(int r = 0; r < nact; ++r ){
                for(int s = 0; s < nact; ++s ){
                    if( (p!=r) and (q!=s) and (p!=s) and (q!=r) ){
                        aa_tei_->set(p*nact + q, r*nact + s, STLBitsetDeterminant::fci_ints_->tei_aa(p,q,r,s));
                    }
                    if( (p!=r) and (q!=s) ){
                        ab_tei_->set(p*nact + q, r*nact + s, STLBitsetDeterminant::fci_ints_->tei_ab(p,q,r,s));
                    }
                    if( (p!=r) and (q!=s) and (p!=s) and (q!=r) ){
                        bb_tei_->set(p*nact + q, r*nact + s, STLBitsetDeterminant::fci_ints_->tei_bb(p,q,r,s));
                    }
                } 
            } 
        } 
    }
    outfile->Printf(" took %1.6f s", build.get()); 

    size_t nnon = 0;
    size_t maxK = ab_list_.size();
    for( size_t K = 0; K < maxK; ++K ){
        nnon += ab_list_[K].size();
    }

    outfile->Printf("\n  C(rs,K) contains %zu non-zero elements out of %zu (%1.3f %%)", nnon, maxK*nact2, (static_cast<double>(nnon)/(maxK*nact2))*100);
}

void SigmaVectorWfn3::add_bad_roots(
    std::vector<std::vector<std::pair<size_t, double>>>& roots) {
    bad_states_.clear();
    for (int i = 0, max_i = roots.size(); i < max_i; ++i) {
        bad_states_.push_back(roots[i]);
    }
}

void SigmaVectorWfn3::get_diagonal(Vector& diag) {
    for (size_t I = 0; I < diag_.size(); ++I) {
        diag.set(I, diag_[I]);
    }
}


void SigmaVectorWfn3::compute_sigma(SharedVector sigma, SharedVector b) {
    sigma->zero();

    size_t ncmo = STLBitsetDeterminant::nmo_;
    size_t ncmo2 = ncmo*ncmo;

    double* sigma_p = sigma->pointer();
    double* b_p = b->pointer();

    // Compute the overlap with each root
    int nbad = bad_states_.size();
    std::vector<double> overlap(nbad);
    if (nbad != 0) {
        for (int n = 0; n < nbad; ++n) {
            std::vector<std::pair<size_t, double>>& bad_state = bad_states_[n];
            double dprd = 0.0;
            for (size_t det = 0, ndet = bad_state.size(); det < ndet; ++det) {
                dprd += bad_state[det].second * b_p[bad_state[det].first];
            }
            overlap[n] = dprd;
        }
        // outfile->Printf("\n Overlap: %1.6f", overlap[0]);

        for (int n = 0; n < nbad; ++n) {
            std::vector<std::pair<size_t, double>>& bad_state = bad_states_[n];
            size_t ndet = bad_state.size();

#pragma omp parallel for
            for (size_t det = 0; det < ndet; ++det) {
                b_p[bad_state[det].first] -= bad_state[det].second * overlap[n];
            }
        }
    }
#pragma omp parallel
    {
        int num_thread = omp_get_max_threads();
        int tid = omp_get_thread_num();

        size_t bin_size = size_ / num_thread;
        bin_size += (tid < (size_ % num_thread)) ? 1 : 0;
        size_t start_idx = (tid < (size_ % num_thread))
                               ? tid * bin_size
                               : (size_ % num_thread) * (bin_size + 1) +
                                     (tid - (size_ % num_thread)) * bin_size;
        size_t end_idx = start_idx + bin_size;

        for( size_t J = start_idx; J < end_idx; ++J ){
            sigma_p[J] += diag_[J] * b_p[J];// Make DDOT
        }
    }
    
        // Each thread gets local copy of sigma
        const std::vector<STLBitsetDeterminant>& dets =
            space_.determinants();

        // a singles
        size_t end_a_idx = a_list_.size();
        size_t start_a_idx = 0;
        for (size_t K = start_a_idx, max_K = end_a_idx; K < max_K; ++K) {
            for (auto& detJ : a_list_[K]) { // Each gives unique J
                const size_t J = detJ.first;
                const size_t p = std::abs(detJ.second) - 1;
                double sign_p = detJ.second > 0.0 ? 1.0 : -1.0;
                for (auto& detI : a_list_[K]) {
                    const size_t q = std::abs(detI.second) - 1;
                    if (p != q) {
                        const size_t I = detI.first;
                        double sign_q =
                            detI.second > 0.0 ? 1.0 : -1.0;
                        const double HIJ =
                            dets[J].slater_rules_single_alpha_abs(p, q) *
                            sign_p * sign_q;
                        sigma_p[I] += HIJ * b_p[J];
                    }
                }
            }
        }

        // b singles
        size_t end_b_idx = b_list_.size();
        size_t start_b_idx = 0;
     //   size_t bin_b_size = b_size / num_thread;
     //   bin_b_size += (tid < (b_size % num_thread)) ? 1 : 0;
     //   size_t start_b_idx = (tid < (b_size % num_thread))
     //                          ? tid * bin_b_size
     //                          : (b_size % num_thread) * (bin_b_size + 1) +
     //                                (tid - (b_size % num_thread)) * bin_b_size;
     //   size_t end_b_idx = start_b_idx + bin_b_size;
        for (size_t K = start_b_idx, max_K = end_b_idx; K < max_K; ++K) {
            // aa singles
            for (auto& detJ : b_list_[K]) {
                const size_t J = detJ.first;
                const size_t p = std::abs(detJ.second) - 1;
                double sign_p = detJ.second > 0.0 ? 1.0 : -1.0;
                for (auto& detI : b_list_[K]) {
                    const size_t q = std::abs(detI.second) - 1;
                    if (p != q) {
                        const size_t I = detI.first;
                        double sign_q =
                            detI.second > 0.0 ? 1.0 : -1.0;
                        const double HIJ =
                            dets[J].slater_rules_single_beta_abs(p, q) *
                            sign_p * sign_q;
                        sigma_p[I] += HIJ * b_p[J];
                    }
                }
            }
        }

    // AA doubles
    {
        size_t max_K = aa_list_.size();
        SharedMatrix B_pq = SharedMatrix(new Matrix("B_pq", ncmo2, max_K));
        SharedMatrix C_rs = SharedMatrix(new Matrix("C_rs",max_K, ncmo2));
        for( size_t K = 0; K < max_K; ++K ){ 
            const std::vector<std::tuple<size_t,short,short>>& c_dets = aa_list_[K];
            size_t maxI = c_dets.size();
            for (size_t det = 0; det < maxI; ++det) {
                auto& detJ = c_dets[det];
                const size_t J = std::get<0>(detJ);
                const double sign_rs =
                    std::get<1>(detJ) > 0.0 ? 1.0 : -1.0;
                const size_t r = std::abs(std::get<1>(detJ)) - 1;
                const size_t s = std::get<2>(detJ);
                C_rs->set(K,r*ncmo + s, sign_rs * b_p[J] );
            }
        }
        //Timer mult;
        B_pq->gemm(false,true,1.0,aa_tei_,C_rs,0.0); 
        //C_DGEMV('N',ncmo2,ncmo2,1.0, &(ab_tei_->pointer()[0][0]),ncmo2, &(C_rs->pointer()[0]),1,0.0,&(B_pq->pointer()[0]),1); 
    //outfile->Printf("\n  Time spent on GEMV: %1.6f", mult.get());
        for( size_t K = 0; K < max_K; ++K ){
            auto& c_dets = aa_list_[K];
            size_t maxI = c_dets.size();
            for (size_t det = 0; det < maxI; ++det) {
                auto& detI = c_dets[det];
                const size_t p = std::abs(std::get<1>(detI)) - 1;
                const size_t q = std::get<2>(detI);
                const size_t I = std::get<0>(detI);
                const double sign_pq =
                    std::get<1>(detI) > 0.0 ? 1.0 : -1.0;
                sigma_p[I] += sign_pq * B_pq->get(p*ncmo + q, K);
            }
        }
    }

        // BB doubles
    {
        size_t max_K = bb_list_.size();
        SharedMatrix B_pq = SharedMatrix(new Matrix("B_pq", ncmo2, max_K));
        SharedMatrix C_rs = SharedMatrix(new Matrix("C_rs",max_K, ncmo2));
        for( size_t K = 0; K < max_K; ++K ){ 
            const std::vector<std::tuple<size_t,short,short>>& c_dets = bb_list_[K];
            size_t maxI = c_dets.size();
            for (size_t det = 0; det < maxI; ++det) {
                auto& detJ = c_dets[det];
                const size_t J = std::get<0>(detJ);
                const double sign_rs =
                    std::get<1>(detJ) > 0.0 ? 1.0 : -1.0;
                const size_t r = std::abs(std::get<1>(detJ)) - 1;
                const size_t s = std::get<2>(detJ);
                C_rs->set(K,r*ncmo + s, sign_rs * b_p[J] );
            }
        }
        //Timer mult;
        B_pq->gemm(false,true,1.0,bb_tei_,C_rs,0.0); 
        //C_DGEMV('N',ncmo2,ncmo2,1.0, &(ab_tei_->pointer()[0][0]),ncmo2, &(C_rs->pointer()[0]),1,0.0,&(B_pq->pointer()[0]),1); 
    //outfile->Printf("\n  Time spent on GEMV: %1.6f", mult.get());
        for( size_t K = 0; K < max_K; ++K ){
            auto& c_dets = bb_list_[K];
            size_t maxI = c_dets.size();
            for (size_t det = 0; det < maxI; ++det) {
                auto& detI = c_dets[det];
                const size_t p = std::abs(std::get<1>(detI)) - 1;
                const size_t q = std::get<2>(detI);
                const size_t I = std::get<0>(detI);
                const double sign_pq =
                    std::get<1>(detI) > 0.0 ? 1.0 : -1.0;
                sigma_p[I] += sign_pq * B_pq->get(p*ncmo + q, K);
            }
        }
    }
        // AB doubles
    {
        size_t max_K = ab_list_.size();
        SharedMatrix B_pq = SharedMatrix(new Matrix("B_pq", ncmo2, max_K));
        SharedMatrix C_rs = SharedMatrix(new Matrix("C_rs",max_K, ncmo2));

        //Timer AB;
        B_pq->zero();
        C_rs->zero();
        for (size_t K = 0; K < max_K; ++K) {
            auto& c_dets = ab_list_[K];
            size_t maxI = c_dets.size();
            for (size_t det = 0; det < maxI; ++det) {
                auto& detJ = c_dets[det];
                const size_t J = std::get<0>(detJ);
                const double sign_rs =
                    std::get<1>(detJ) > 0.0 ? 1.0 : -1.0;
                const size_t r = std::abs(std::get<1>(detJ)) - 1;
                const size_t s = std::get<2>(detJ);
                C_rs->set(K,r*ncmo + s, sign_rs * b_p[J] );
            }
        }
        //Timer mult;
        B_pq->gemm(false,true,1.0,ab_tei_,C_rs,0.0); 
        //C_DGEMV('N',ncmo2,ncmo2,1.0, &(ab_tei_->pointer()[0][0]),ncmo2, &(C_rs->pointer()[0]),1,0.0,&(B_pq->pointer()[0]),1); 
    //outfile->Printf("\n  Time spent on GEMV: %1.6f", mult.get());
        for( size_t K = 0; K < max_K; ++K ){
            auto& c_dets = ab_list_[K];
            size_t maxI = c_dets.size();
            for (size_t det = 0; det < maxI; ++det) {
                auto& detI = c_dets[det];
                const size_t p = std::abs(std::get<1>(detI)) - 1;
                const size_t q = std::get<2>(detI);
                const size_t I = std::get<0>(detI);
                const double sign_pq =
                    std::get<1>(detI) > 0.0 ? 1.0 : -1.0;
                sigma_p[I] += sign_pq * B_pq->get(p*ncmo + q, K);
            }
        }
    }
//outfile->Printf("\n  Time spent on AB: %1.6f", AB.get());
//exit(1);
}

void SparseCISolver::set_spin_project(bool value) { spin_project_ = value; }

void SparseCISolver::set_e_convergence(double value) { e_convergence_ = value; }

void SparseCISolver::set_maxiter_davidson(int value) {
    maxiter_davidson_ = value;
}

void SparseCISolver::set_spin_project_full(bool value) {spin_project_full_ = value;}

void SparseCISolver::set_sigma_method(std::string value)
{
    sigma_method_ = value;
}

void SparseCISolver::diagonalize_hamiltonian(
    const std::vector<STLBitsetDeterminant>& space, SharedVector& evals,
    SharedMatrix& evecs, int nroot, int multiplicity,
    DiagonalizationMethod diag_method) {
    if (space.size() <= 200 or diag_method == Full) {
        diagonalize_full(space, evals, evecs, nroot, multiplicity);
    } else {
<<<<<<< HEAD
        diagonalize_davidson_liu_solver(space, evals, evecs, nroot,
                                        multiplicity);
=======
//        if (diag_method == DLSolver) {
            diagonalize_davidson_liu_solver(space, evals, evecs, nroot,
                                            multiplicity);
>>>>>>> 119a28e0
       // } else if (diag_method == DLString) {
       //     diagonalize_davidson_liu_string(space, evals, evecs, nroot,
       //                                     multiplicity, false);
       // } else if (diag_method == DLDisk) {
       //     diagonalize_davidson_liu_string(space, evals, evecs, nroot,
       //                                     multiplicity, true);
<<<<<<< HEAD
=======
//        }
>>>>>>> 119a28e0
    }
}

void SparseCISolver::diagonalize_hamiltonian_map(
    const DeterminantMap& space, WFNOperator& op, SharedVector& evals,
    SharedMatrix& evecs, int nroot, int multiplicity,
    DiagonalizationMethod diag_method) {
    if (space.size() <= 200 or diag_method == Full) {
        const std::vector<STLBitsetDeterminant> dets = space.determinants();
        diagonalize_full(dets, evals, evecs, nroot, multiplicity);
    } else if( diag_method == Sparse ){
        diagonalize_dl_sparse(space, op, evals, evecs, nroot, multiplicity);
    } else if ( diag_method == MPI ){
        diagonalize_mpi(space, op, evals, evecs, nroot, multiplicity);
    } else {
        diagonalize_dl(space, op, evals, evecs, nroot, multiplicity);
    }
}
#ifdef HAVE_MPI
void SparseCISolver::diagonalize_mpi( 
    const DeterminantMap& space, WFNOperator& op, SharedVector& evals,
    SharedMatrix& evecs, int nroot, int multiplicity){

    if ( print_details_ ){
        outfile->Printf("\n\n  Distributed Davidson-Liu algorithm");
    }

    size_t dim_space = space.size();
    evecs.reset(new Matrix("U",dim_space, nroot));
    evals.reset(new Vector("e", nroot));

    SigmaVectorMPI sv(space, op);
    SigmaVector* sigma_vector = &sv;
    sigma_vector->add_bad_roots(bad_states_);
    davidson_liu_solver_map(space, sigma_vector, evals, evecs, nroot,
                            multiplicity);
}
#endif

void SparseCISolver::diagonalize_dl(const DeterminantMap& space,
                                    WFNOperator& op, SharedVector& evals,
                                    SharedMatrix& evecs, int nroot,
                                    int multiplicity) {
    if (print_details_) {
        outfile->Printf("\n\n  Davidson-Liu solver algorithm");
        outfile->Printf(  "\n  Using %s sigma builder", sigma_method_.c_str() );
    }
    size_t dim_space = space.size();
    evecs.reset(new Matrix("U", dim_space, nroot));
    evals.reset(new Vector("e", nroot));
    SigmaVector* sigma_vector = 0;


    if( sigma_method_ == "HZ" ){
        SigmaVectorWfn1 svw(space, op);
        sigma_vector = &svw;
        sigma_vector->add_bad_roots(bad_states_);
        davidson_liu_solver_map(space, sigma_vector, evals, evecs, nroot,
                                multiplicity);
    }else if( sigma_method_ == "SPARSE" ){
        SigmaVectorWfn2 svw(space, op);
        sigma_vector = &svw;
        sigma_vector->add_bad_roots(bad_states_);
        davidson_liu_solver_map(space, sigma_vector, evals, evecs, nroot,
                                multiplicity);
    }else if( sigma_method_ == "MMULT" ){
        SigmaVectorWfn3 svw(space, op);
        sigma_vector = &svw;
        sigma_vector->add_bad_roots(bad_states_);
        davidson_liu_solver_map(space, sigma_vector, evals, evecs, nroot,
                                multiplicity);
    }

}

void SparseCISolver::diagonalize_full(
    const std::vector<STLBitsetDeterminant>& space, SharedVector& evals,
    SharedMatrix& evecs, int nroot, int multiplicity) {

    size_t dim_space = space.size();
    evecs.reset(new Matrix("U", dim_space, nroot));
    evals.reset(new Vector("e", nroot));

    if( spin_project_full_ ){
        // Diagonalize S^2 matrix
        Matrix S2("S^2", dim_space, dim_space);
        for (size_t I = 0; I < dim_space; ++I) {
            for(size_t J = 0; J < dim_space; ++J) {
                double S2IJ = space[I].spin2(space[J]);
                S2.set(I, J, S2IJ);
            }
        }
        Vector S2vals("S^2 Eigen Values", dim_space);
        Matrix S2vecs("S^2 Eigen Vectors", dim_space, dim_space);
        S2.diagonalize(S2vecs, S2vals);

        // Map multiplcity to index
        double Stollerance = 1.0e-4;
        std::map<int, std::vector<int>> multi_list;
        for (size_t i = 0; i < dim_space; ++i) {
            double multi = std::sqrt(1.0 + 4.0 * S2vals.get(i));
            double error = std::round(multi) - multi;
            if (fabs(error) < Stollerance) {
                int multi_round = std::round(multi);
                multi_list[multi_round].push_back(i);
            } else {
                if (print_details_) {
                    outfile->Printf("\n  Spin multiplicity of root %zu not close to integer (%.4f)",
                                    i, multi);
                }
            }
        }

        // Test S^2 eigen values
        int nfound = 0;
        for (const auto& mi: multi_list) {
            int multi = mi.first;
            size_t multi_size = mi.second.size();
            std::string mark = " *";
            if (multi == multiplicity) {
                nfound = static_cast<int>(multi_size);
            } else {
                mark = "";
            }
            if (print_details_) {
                outfile->Printf("\n  Found %zu roots with 2S+1 = %d%s",
                                multi_size, multi, mark.c_str());
            }
        }
        if (nfound < nroot) {
            outfile->Printf("\n  Error: ask for %d roots with 2S+1 = %d but only "
                            "%d were found!",
                            nroot, multiplicity, nfound);
            throw PSIEXCEPTION("Too many roots of interest in full diag. of sparce_ci_solver.");
        }

        // Select sub eigen vectors of S^2 with correct multiplicity
        SharedMatrix S2vecs_sub (new Matrix("Spin Selected S^2 Eigen Vectors", dim_space, nfound));
        for (size_t i = 0; i < nfound; ++i) {
            SharedVector vec = S2vecs.get_column(0, multi_list[multiplicity][i]);
            S2vecs_sub->set_column(0, i, vec);
        }

        // Build spin selected Hamiltonian
        SharedMatrix H = build_full_hamiltonian(space);
        SharedMatrix Hss = Matrix::triplet(S2vecs_sub, H, S2vecs_sub, true, false, false);
        Hss->set_name("Hss");

        // Obtain spin selected eigen values and vectors
        SharedVector Hss_vals (new Vector("Hss Eigen Values", nfound));
        SharedMatrix Hss_vecs (new Matrix("Hss Eigen Vectors", nfound, nfound));
        Hss->diagonalize(Hss_vecs, Hss_vals);

        // Project Hss_vecs back to original manifold
        SharedMatrix H_vecs = Matrix::doublet(S2vecs_sub, Hss_vecs);
        H_vecs->set_name("H Eigen Vectors");

        // Fill in results
        for (int i = 0; i < nroot; ++i){
            evals->set(i, Hss_vals->get(i));
            evecs->set_column(0, i, H_vecs->get_column(0, i));
        }
    } else {
        // Find all the eigenvalues and eigenvectors of the Hamiltonian
        SharedMatrix H = build_full_hamiltonian(space);

        evecs.reset(new Matrix("U", dim_space, dim_space));
        evals.reset(new Vector("e", dim_space));

        // Diagonalize H
        H->diagonalize(evecs, evals);
    }
}

void SparseCISolver::diagonalize_davidson_liu_solver(
    const std::vector<STLBitsetDeterminant>& space, SharedVector& evals,
    SharedMatrix& evecs, int nroot, int multiplicity) {
    if (print_details_) {
        outfile->Printf("\n\n  Davidson-liu solver algorithm");
        outfile->Flush();
    }

    size_t dim_space = space.size();
    evecs.reset(new Matrix("U", dim_space, nroot));
    evals.reset(new Vector("e", nroot));

    // Diagonalize H
    SigmaVectorList svl(space, print_details_);
    SigmaVector* sigma_vector = &svl;
    sigma_vector->add_bad_roots(bad_states_);
    davidson_liu_solver(space, sigma_vector, evals, evecs, nroot, multiplicity);
}

SharedMatrix SparseCISolver::build_full_hamiltonian(
    const std::vector<STLBitsetDeterminant>& space) {
    // Build the H matrix
    size_t dim_space = space.size();
    SharedMatrix H(new Matrix("H", dim_space, dim_space));
    // If you are using DiskDF, Kevin found that openmp does not like this!
    int threads = 0;
    if (STLBitsetDeterminant::fci_ints_->get_integral_type() == DiskDF) {
        threads = 1;
    } else {
        threads = omp_get_max_threads();
    }
#pragma omp parallel for schedule(dynamic) num_threads(threads)
    for (size_t I = 0; I < dim_space; ++I) {
        const STLBitsetDeterminant& detI = space[I];
        for (size_t J = I; J < dim_space; ++J) {
            const STLBitsetDeterminant& detJ = space[J];
            double HIJ = detI.slater_rules(detJ);
            H->set(I, J, HIJ);
            H->set(J, I, HIJ);
        }
    }

    if (root_project_) {
        // Form the projection matrix
        for (int n = 0, max_n = bad_states_.size(); n < max_n; ++n) {
            SharedMatrix P(new Matrix("P", dim_space, dim_space));
            P->identity();
            std::vector<std::pair<size_t, double>>& bad_state = bad_states_[n];
            for (size_t det1 = 0, ndet = bad_state.size(); det1 < ndet;
                 ++det1) {
                for (size_t det2 = 0; det2 < ndet; ++det2) {
                    size_t& I = bad_state[det1].first;
                    size_t& J = bad_state[det2].first;
                    double& el1 = bad_state[det1].second;
                    double& el2 = bad_state[det2].second;
                    P->set(I, J, P->get(I, J) - el1 * el2);
                }
            }
            H->transform(P);
        }
    }

    return H;
}

std::vector<std::pair<std::vector<int>, std::vector<double>>> SparseCISolver::build_sparse_hamiltonian(const std::vector<STLBitsetDeterminant>& space) {
//std::vector<std::pair<std::vector<int>, std::vector<double>>> SparseCISolver::build_sparse_hamiltonian(const DeterminantMap& space) {
    Timer t_h_build2;
    // Allocate as many elements as we need
    size_t dim_space = space.size();
    std::vector<std::pair<std::vector<int>, std::vector<double>>> H_sparse(dim_space);

    size_t num_nonzero = 0;

    outfile->Printf("\n  Building H using OpenMP");
    outfile->Flush();

// Form the Hamiltonian matrix

#pragma omp parallel for schedule(dynamic)
    for (size_t I = 0; I < dim_space; ++I) {
        std::vector<double> H_row;
        std::vector<int> index_row;
        const STLBitsetDeterminant& detI = space[I];
        double HII = detI.slater_rules(detI);
        H_row.push_back(HII);
        index_row.push_back(I);
        for (size_t J = 0; J < dim_space; ++J) {
            if (I != J) {
                const STLBitsetDeterminant detJ = space[J];
                double HIJ = detI.slater_rules(detJ);
                if (std::fabs(HIJ) >= 1.0e-12) {
                    H_row.push_back(HIJ);
                    index_row.push_back(J);
                }
            }
        }

#pragma omp critical(save_h_row)
        {
            H_sparse[I] = make_pair(index_row, H_row);
            num_nonzero += index_row.size();
        }
    }
    outfile->Printf("\n  The sparse Hamiltonian matrix contains %zu nonzero "
                    "elements out of %zu (%f)",
                    num_nonzero, dim_space * dim_space,
                    double(num_nonzero) / double(dim_space * dim_space));
    outfile->Printf("\n  %s: %f s", "Time spent building H (openmp)",
                    t_h_build2.get());
    outfile->Flush();
    return H_sparse;
}

std::vector<std::pair<double, std::vector<std::pair<size_t, double>>>>
SparseCISolver::initial_guess(const std::vector<STLBitsetDeterminant>& space,
                              int nroot, int multiplicity) {
    size_t ndets = space.size();
    size_t nguess = std::min(static_cast<size_t>(nroot) * dl_guess_, ndets);
    std::vector<std::pair<double, std::vector<std::pair<size_t, double>>>>
        guess(nguess);

    // Find the ntrial lowest diagonals
    std::vector<std::pair<STLBitsetDeterminant, size_t>> guess_dets_pos;
    std::vector<std::pair<double, size_t>> smallest(ndets);
    for (size_t I = 0; I < ndets; ++I) {
        smallest[I] = std::make_pair(space[I].energy(), I);
    }
    std::sort(smallest.begin(), smallest.end());

    std::vector<STLBitsetDeterminant> guess_det;
    for (size_t i = 0; i < nguess; i++) {
        size_t I = smallest[i].second;
        guess_dets_pos.push_back(
            std::make_pair(space[I], I)); // store a det and its position
        guess_det.push_back(space[I]);
    }

    if (spin_project_) {
        STLBitsetDeterminant::enforce_spin_completeness(guess_det);
        if (guess_det.size() > nguess) {
            size_t nnew_dets = guess_det.size() - nguess;
            if (print_details_)
                outfile->Printf("\n  Initial guess space is incomplete.\n  "
                                "Trying to add %d determinant(s).",
                                nnew_dets);
            int nfound = 0;
            for (size_t i = 0; i < nnew_dets; ++i) {
                for (size_t j = nguess; j < ndets; ++j) {
                    size_t J = smallest[j].second;
                    if (space[J] == guess_det[nguess + i]) {
                        guess_dets_pos.push_back(std::make_pair(
                            space[J], J)); // store a det and its position
                        nfound++;
                        break;
                    }
                }
            }
            if (print_details_)
                outfile->Printf("  %d determinant(s) added.", nfound);
        }
        nguess = guess_dets_pos.size();
    }

    // Form the S^2 operator matrix and diagonalize it
    Matrix S2("S^2", nguess, nguess);
    for (size_t I = 0; I < nguess; I++) {
        for (size_t J = I; J < nguess; J++) {
            const STLBitsetDeterminant& detI = guess_dets_pos[I].first;
            const STLBitsetDeterminant& detJ = guess_dets_pos[J].first;
            double S2IJ = detI.spin2(detJ);
            S2.set(I, J, S2IJ);
            S2.set(J, I, S2IJ);
        }
    }
    Matrix S2evecs("S^2", nguess, nguess);
    Vector S2evals("S^2", nguess);
    S2.diagonalize(S2evecs, S2evals);

    // Form the Hamiltonian
    Matrix H("H", nguess, nguess);
    for (size_t I = 0; I < nguess; I++) {
        for (size_t J = I; J < nguess; J++) {
            const STLBitsetDeterminant& detI = guess_dets_pos[I].first;
            const STLBitsetDeterminant& detJ = guess_dets_pos[J].first;
            double HIJ = detI.slater_rules(detJ);
            H.set(I, J, HIJ);
            H.set(J, I, HIJ);
        }
    }
    // H.print();
    // Project H onto the spin-adapted subspace
    H.transform(S2evecs);

    // Find groups of solutions with same spin
    double Stollerance = 1.0e-6;
    std::map<int, std::vector<int>> mult_list;
    for (size_t i = 0; i < nguess; ++i) {
        double mult = std::sqrt(
            1.0 + 4.0 * S2evals.get(i)); // 2S + 1 = Sqrt(1 + 4 S (S + 1))
        int mult_int = std::round(mult);
        double error = mult - static_cast<double>(mult_int);
        if (std::fabs(error) < Stollerance) {
            mult_list[mult_int].push_back(i);
        } else if (print_details_) {
            outfile->Printf("\n  Found a guess vector with spin not close to "
                            "integer value (%f)",
                            mult);
        }
    }
    if (mult_list[multiplicity].size() < static_cast<size_t>(nroot)) {
        size_t nfound = mult_list[multiplicity].size();
        outfile->Printf("\n  Error: %d guess vectors with 2S+1 = %d but only "
                        "%d were found!",
                        nguess, multiplicity, nfound);
        if (nfound == 0) {
            exit(1);
        }
    }

    std::vector<int> mult_vals;
    for (auto kv : mult_list) {
        mult_vals.push_back(kv.first);
    }
    std::sort(mult_vals.begin(), mult_vals.end());

    for (int m : mult_vals) {
        std::vector<int>& mult_list_s = mult_list[m];
        int nspin_states = mult_list_s.size();
        if (print_details_)
            outfile->Printf(
                "\n  Initial guess found %d solutions with 2S+1 = %d %c",
                nspin_states, m, m == multiplicity ? '*' : ' ');
        // Extract the spin manifold
        Matrix HS2("HS2", nspin_states, nspin_states);
        Vector HS2evals("HS2", nspin_states);
        Matrix HS2evecs("HS2", nspin_states, nspin_states);
        for (int I = 0; I < nspin_states; I++) {
            for (int J = 0; J < nspin_states; J++) {
                HS2.set(I, J, H.get(mult_list_s[I], mult_list_s[J]));
            }
        }
        HS2.diagonalize(HS2evecs, HS2evals);

        // Project the spin-adapted solution onto the full manifold
        for (int r = 0; r < nspin_states; ++r) {
            std::vector<std::pair<size_t, double>> det_C;
            for (size_t I = 0; I < nguess; I++) {
                double CIr = 0.0;
                for (int J = 0; J < nspin_states; ++J) {
                    CIr += S2evecs.get(I, mult_list_s[J]) * HS2evecs(J, r);
                }
                det_C.push_back(std::make_pair(guess_dets_pos[I].second, CIr));
            }
            guess.push_back(std::make_pair(m, det_C));
        }
    }

    return guess;
}

std::vector<std::pair<double, std::vector<std::pair<size_t, double>>>>
SparseCISolver::initial_guess_map(const DeterminantMap& space, int nroot,
                                  int multiplicity) {
    size_t ndets = space.size();
    size_t nguess = std::min(static_cast<size_t>(nroot) * dl_guess_, ndets);
    std::vector<std::pair<double, std::vector<std::pair<size_t, double>>>>
        guess(nguess);

    // Find the ntrial lowest diagonals
    std::vector<std::pair<STLBitsetDeterminant, size_t>> guess_dets_pos;
    std::vector<std::pair<double, STLBitsetDeterminant>> smallest;
    const det_hash<size_t>& detmap = space.wfn_hash();

    for (det_hash<size_t>::const_iterator it = detmap.begin(),
                                          endit = detmap.end();
         it != endit; ++it) {
        smallest.push_back(std::make_pair(it->first.energy(), it->first));
    }
    std::sort(smallest.begin(), smallest.end());

    std::vector<STLBitsetDeterminant> guess_det;
    for (size_t i = 0; i < nguess; i++) {
        STLBitsetDeterminant detI = smallest[i].second;
        guess_dets_pos.push_back(std::make_pair(
            detI, space.get_idx(detI))); // store a det and its position
        guess_det.push_back(detI);
    }

    if (spin_project_) {
        STLBitsetDeterminant::enforce_spin_completeness(guess_det);
        if (guess_det.size() > nguess) {
            size_t nnew_dets = guess_det.size() - nguess;
            if (print_details_)
                outfile->Printf("\n  Initial guess space is incomplete.\n  "
                                "Trying to add %d determinant(s).",
                                nnew_dets);
            int nfound = 0;
            for (size_t i = 0; i < nnew_dets; ++i) {
                for (size_t j = nguess; j < ndets; ++j) {
                    STLBitsetDeterminant detJ = smallest[j].second;
                    if (detJ == guess_det[nguess + i]) {
                        guess_dets_pos.push_back(std::make_pair(
                            detJ, space.get_idx(
                                      detJ))); // store a det and its position
                        nfound++;
                        break;
                    }
                }
            }
            if (print_details_)
                outfile->Printf("  %d determinant(s) added.", nfound);
        }
        nguess = guess_dets_pos.size();
    }

    // Form the S^2 operator matrix and diagonalize it
    Matrix S2("S^2", nguess, nguess);
    for (size_t I = 0; I < nguess; I++) {
        for (size_t J = I; J < nguess; J++) {
            const STLBitsetDeterminant& detI = guess_dets_pos[I].first;
            const STLBitsetDeterminant& detJ = guess_dets_pos[J].first;
            double S2IJ = detI.spin2(detJ);
            S2.set(I, J, S2IJ);
            S2.set(J, I, S2IJ);
        }
    }
    Matrix S2evecs("S^2", nguess, nguess);
    Vector S2evals("S^2", nguess);
    S2.diagonalize(S2evecs, S2evals);

    // Form the Hamiltonian
    Matrix H("H", nguess, nguess);
    for (size_t I = 0; I < nguess; I++) {
        for (size_t J = I; J < nguess; J++) {
            const STLBitsetDeterminant& detI = guess_dets_pos[I].first;
            const STLBitsetDeterminant& detJ = guess_dets_pos[J].first;
            double HIJ = detI.slater_rules(detJ);
            H.set(I, J, HIJ);
            H.set(J, I, HIJ);
        }
    }
    // H.print();
    // Project H onto the spin-adapted subspace
    H.transform(S2evecs);

    // Find groups of solutions with same spin
    double Stollerance = 1.0e-6;
    std::map<int, std::vector<int>> mult_list;
    for (size_t i = 0; i < nguess; ++i) {
        double mult = std::sqrt(
            1.0 + 4.0 * S2evals.get(i)); // 2S + 1 = Sqrt(1 + 4 S (S + 1))
        int mult_int = std::round(mult);
        double error = mult - static_cast<double>(mult_int);
        if (std::fabs(error) < Stollerance) {
            mult_list[mult_int].push_back(i);
        } else if (print_details_) {
            outfile->Printf("\n  Found a guess vector with spin not close to "
                            "integer value (%f)",
                            mult);
        }
    }
    if (mult_list[multiplicity].size() < static_cast<size_t>(nroot)) {
        size_t nfound = mult_list[multiplicity].size();
        outfile->Printf("\n  Error: %d guess vectors with 2S+1 = %d but only "
                        "%d were found!",
                        nguess, multiplicity, nfound);
        if (nfound == 0) {
            exit(1);
        }
    }

    std::vector<int> mult_vals;
    for (auto kv : mult_list) {
        mult_vals.push_back(kv.first);
    }
    std::sort(mult_vals.begin(), mult_vals.end());

    for (int m : mult_vals) {
        std::vector<int>& mult_list_s = mult_list[m];
        int nspin_states = mult_list_s.size();
        if (print_details_)
            outfile->Printf(
                "\n  Initial guess found %d solutions with 2S+1 = %d %c",
                nspin_states, m, m == multiplicity ? '*' : ' ');
        // Extract the spin manifold
        Matrix HS2("HS2", nspin_states, nspin_states);
        Vector HS2evals("HS2", nspin_states);
        Matrix HS2evecs("HS2", nspin_states, nspin_states);
        for (int I = 0; I < nspin_states; I++) {
            for (int J = 0; J < nspin_states; J++) {
                HS2.set(I, J, H.get(mult_list_s[I], mult_list_s[J]));
            }
        }
        HS2.diagonalize(HS2evecs, HS2evals);

        // Project the spin-adapted solution onto the full manifold
        for (int r = 0; r < nspin_states; ++r) {
            std::vector<std::pair<size_t, double>> det_C;
            for (size_t I = 0; I < nguess; I++) {
                double CIr = 0.0;
                for (int J = 0; J < nspin_states; ++J) {
                    CIr += S2evecs.get(I, mult_list_s[J]) * HS2evecs(J, r);
                }
                det_C.push_back(std::make_pair(guess_dets_pos[I].second, CIr));
            }
            guess.push_back(std::make_pair(m, det_C));
        }
    }

    return guess;
}

void SparseCISolver::add_bad_states(
    std::vector<std::vector<std::pair<size_t, double>>>& roots) {
    bad_states_.clear();
    for (int i = 0, max_i = roots.size(); i < max_i; ++i) {
        bad_states_.push_back(roots[i]);
    }
}

void SparseCISolver::set_root_project(bool value) { root_project_ = value; }

void SparseCISolver::manual_guess(bool value) { set_guess_ = value; }

void SparseCISolver::set_initial_guess(
    std::vector<std::pair<size_t, double>>& guess) {
    set_guess_ = true;
    guess_.clear();

    for (size_t I = 0, max_I = guess.size(); I < max_I; ++I) {
        guess_.push_back(guess[I]);
    }
}

void SparseCISolver::set_num_vecs(size_t value) { nvec_ = value; }

bool SparseCISolver::davidson_liu_solver(
    const std::vector<STLBitsetDeterminant>& space, SigmaVector* sigma_vector,
    SharedVector Eigenvalues, SharedMatrix Eigenvectors, int nroot,
    int multiplicity) {
    //    print_details_ = true;
    size_t fci_size = sigma_vector->size();
    DavidsonLiuSolver dls(fci_size, nroot);
    dls.set_e_convergence(e_convergence_);
    dls.set_print_level(0);

    // allocate vectors
    SharedVector b(new Vector("b", fci_size));
    SharedVector sigma(new Vector("sigma", fci_size));

    // get and pass diagonal
    sigma_vector->get_diagonal(*sigma);
    dls.startup(sigma);

    std::vector<std::vector<std::pair<size_t, double>>> bad_roots;
    size_t guess_size = std::min(nvec_, dls.collapse_size());

    auto guess = initial_guess(space, nroot, multiplicity);
    if (!set_guess_) {
        std::vector<int> guess_list;
        for (size_t g = 0; g < guess.size(); ++g) {
            if (guess[g].first == multiplicity)
                guess_list.push_back(g);
        }

        // number of guess to be used
        size_t nguess = std::min(guess_list.size(), guess_size);

        if (nguess == 0) {
            throw PSIEXCEPTION("\n\n  Found zero FCI guesses with the "
                               "requested multiplicity.\n\n");
        }

        for (size_t n = 0; n < nguess; ++n) {
            b->zero();
            for (auto& guess_vec_info : guess[guess_list[n]].second) {
                b->set(guess_vec_info.first, guess_vec_info.second);
            }
            if (print_details_)
                outfile->Printf("\n  Adding guess %d (multiplicity = %f)", n,
                                guess[guess_list[n]].first);

            dls.add_guess(b);
        }
    }

    // Prepare a list of bad roots to project out and pass them to the solver
    for (auto& g : guess) {
        if (g.first != multiplicity)
            bad_roots.push_back(g.second);
    }
    dls.set_project_out(bad_roots);

    if (set_guess_) {
        // Use previous solution as guess
        b->zero();
        for (size_t I = 0, max_I = guess_.size(); I < max_I; ++I) {
            b->set(guess_[I].first, guess_[I].second);
        }
        double norm = sqrt(1.0 / b->norm());
        b->scale(norm);
        dls.add_guess(b);
    }

    SolverStatus converged = SolverStatus::NotConverged;

    if (print_details_) {
        outfile->Printf("\n\n  ==> Diagonalizing Hamiltonian <==\n");
        outfile->Printf("\n  ----------------------------------------");
        outfile->Printf("\n    Iter.      Avg. Energy       Delta_E");
        outfile->Printf("\n  ----------------------------------------");
    }

    double old_avg_energy = 0.0;
    int real_cycle = 1;

    //    maxiter_davidson_ = 2;
    //    b->print();
    for (int cycle = 0; cycle < maxiter_davidson_; ++cycle) {
        bool add_sigma = true;
        do {
            dls.get_b(b);
            sigma_vector->compute_sigma(sigma, b);

            add_sigma = dls.add_sigma(sigma);
        } while (add_sigma);

        converged = dls.update();

        if (converged != SolverStatus::Collapse) {
            double avg_energy = 0.0;
            for (int r = 0; r < nroot; ++r)
                avg_energy += dls.eigenvalues()->get(r);
            avg_energy /= static_cast<double>(nroot);
            if (print_details_) {
                outfile->Printf("\n    %3d  %20.12f  %+.3e", real_cycle,
                                avg_energy, avg_energy - old_avg_energy);
            }
            old_avg_energy = avg_energy;
            real_cycle++;
        }

        if (converged == SolverStatus::Converged)
            break;
    }

    if (print_details_) {
        outfile->Printf("\n  ----------------------------------------");
        if (converged == SolverStatus::Converged) {
            outfile->Printf(
                "\n  The Davidson-Liu algorithm converged in %d iterations.",
                real_cycle);
        }
    }

    if (converged == SolverStatus::NotConverged) {
        outfile->Printf("\n  FCI did not converge!");
        exit(1);
    }

    //    dls.get_results();
    SharedVector evals = dls.eigenvalues();
    SharedMatrix evecs = dls.eigenvectors();
    for (int r = 0; r < nroot; ++r) {
        Eigenvalues->set(r, evals->get(r));
        for (size_t I = 0; I < fci_size; ++I) {
            Eigenvectors->set(I, r, evecs->get(r, I));
        }
    }
    return true;
}

bool SparseCISolver::davidson_liu_solver_map(const DeterminantMap& space,
                                             SigmaVector* sigma_vector,
                                             SharedVector Eigenvalues,
                                             SharedMatrix Eigenvectors,
                                             int nroot, int multiplicity) {
    //    print_details_ = true;
    Timer dl;
    size_t fci_size = sigma_vector->size();
    DavidsonLiuSolver dls(fci_size, nroot);
    dls.set_e_convergence(e_convergence_);
    dls.set_print_level(0);

    // allocate vectors
    SharedVector b(new Vector("b", fci_size));
    SharedVector sigma(new Vector("sigma", fci_size));

    // get and pass diagonal
    sigma_vector->get_diagonal(*sigma);
    dls.startup(sigma);

    std::vector<std::vector<std::pair<size_t, double>>> bad_roots;
    size_t guess_size = std::min(nvec_, dls.collapse_size());

    auto guess = initial_guess_map(space, nroot, multiplicity);
    if (!set_guess_) {
        std::vector<int> guess_list;
        for (size_t g = 0; g < guess.size(); ++g) {
            if (guess[g].first == multiplicity)
                guess_list.push_back(g);
        }

        // number of guess to be used
        size_t nguess = std::min(guess_list.size(), guess_size);

        if (nguess == 0) {
            throw PSIEXCEPTION("\n\n  Found zero FCI guesses with the "
                               "requested multiplicity.\n\n");
        }

        for (size_t n = 0; n < nguess; ++n) {
            b->zero();
            for (auto& guess_vec_info : guess[guess_list[n]].second) {
                b->set(guess_vec_info.first, guess_vec_info.second);
            }
            if (print_details_)
                outfile->Printf("\n  Adding guess %d (multiplicity = %f)", n,
                                guess[guess_list[n]].first);

            dls.add_guess(b);
        }
    }

    // Prepare a list of bad roots to project out and pass them to the solver
    for (auto& g : guess) {
        if (g.first != multiplicity)
            bad_roots.push_back(g.second);
    }
    dls.set_project_out(bad_roots);

    if (set_guess_) {
        // Use previous solution as guess
        b->zero();
        for (size_t I = 0, max_I = guess_.size(); I < max_I; ++I) {
            b->set(guess_[I].first, guess_[I].second);
        }
        double norm = sqrt(1.0 / b->norm());
        b->scale(norm);
        dls.add_guess(b);
    }

    SolverStatus converged = SolverStatus::NotConverged;

    if (print_details_) {
        outfile->Printf("\n\n  ==> Diagonalizing Hamiltonian <==\n");
        outfile->Printf("\n  ----------------------------------------");
        outfile->Printf("\n    Iter.      Avg. Energy       Delta_E");
        outfile->Printf("\n  ----------------------------------------");
    }

    double old_avg_energy = 0.0;
    int real_cycle = 1;

    //    maxiter_davidson_ = 2;
    //    b->print();
    for (int cycle = 0; cycle < maxiter_davidson_; ++cycle) {
        bool add_sigma = true;
        do {
            dls.get_b(b);
            sigma_vector->compute_sigma(sigma, b);

            add_sigma = dls.add_sigma(sigma);
        } while (add_sigma);

        converged = dls.update();

        if (converged != SolverStatus::Collapse) {
            double avg_energy = 0.0;
            for (int r = 0; r < nroot; ++r)
                avg_energy += dls.eigenvalues()->get(r);
            avg_energy /= static_cast<double>(nroot);
            if (print_details_) {
                outfile->Printf("\n    %3d  %20.12f  %+.3e", real_cycle,
                                avg_energy, avg_energy - old_avg_energy);
            }
            old_avg_energy = avg_energy;
            real_cycle++;
        }

        if (converged == SolverStatus::Converged)
            break;
    }

    if (print_details_) {
        outfile->Printf("\n  ----------------------------------------");
        if (converged == SolverStatus::Converged) {
            outfile->Printf(
                "\n  The Davidson-Liu algorithm converged in %d iterations.",
                real_cycle);
        }
    }

    if (converged == SolverStatus::NotConverged) {
        outfile->Printf("\n  FCI did not converge!");
        exit(1);
    }

    //    dls.get_results();
    SharedVector evals = dls.eigenvalues();
    SharedMatrix evecs = dls.eigenvectors();
    for (int r = 0; r < nroot; ++r) {
        Eigenvalues->set(r, evals->get(r));
        for (size_t I = 0; I < fci_size; ++I) {
            Eigenvectors->set(I, r, evecs->get(r, I));
        }
    }
    if( print_details_ ){
        outfile->Printf("\n  Davidson-Liu procedure took  %1.6f s", dl.get());
    }

    return true;
}

/*  Sigma Vector Sparse functions */


void SigmaVectorSparse::compute_sigma(SharedVector sigma, SharedVector b){
    sigma->zero();
    double* sigma_p = sigma->pointer();
    double* b_p = b->pointer();


    // Compute the overlap with each root
    int nbad = bad_states_.size();
    std::vector<double> overlap(nbad);
    if (nbad != 0) {
        for (int n = 0; n < nbad; ++n) {
            std::vector<std::pair<size_t, double>>& bad_state = bad_states_[n];
            double dprd = 0.0;
            for (size_t det = 0, ndet = bad_state.size(); det < ndet; ++det) {
                dprd += bad_state[det].second * b_p[bad_state[det].first];
            }
            overlap[n] = dprd;
        }
        // outfile->Printf("\n Overlap: %1.6f", overlap[0]);

        for (int n = 0; n < nbad; ++n) {
            std::vector<std::pair<size_t, double>>& bad_state = bad_states_[n];
            size_t ndet = bad_state.size();

            #pragma omp parallel for
            for (size_t det = 0; det < ndet; ++det) {
                b_p[bad_state[det].first] -= bad_state[det].second * overlap[n];
            }
        }
    }


#pragma omp parallel
    {
        int num_thread = omp_get_max_threads();
        int tid = omp_get_thread_num();
        size_t bin_size = size_ / num_thread;
        bin_size += (tid < (size_ % num_thread)) ? 1 : 0;
        size_t start_idx = (tid < (size_ % num_thread))
                            ? tid * bin_size
                            : (size_ % num_thread) * (bin_size +1) +
                                (tid - (size_ % num_thread)) * bin_size;
        size_t end_idx = start_idx + bin_size;
    
        for (size_t J = start_idx; J < end_idx; ++J){
            std::vector<double>& H_row = H_[J].second;
            std::vector<size_t>& index_row = H_[J].first;
            size_t maxc = index_row.size();
            for (size_t c = 0; c < maxc; ++c){
                int K = index_row[c];
                double HJK = H_row[c];
                sigma_p[J] +=  HJK * b_p[K];
            }
        }
    }
}
void SigmaVectorSparse::get_diagonal(Vector& diag){
    for (size_t I = 0; I < size_; ++I){
        diag.set(I,H_[I].second[0]);
    }
}

void SigmaVectorSparse::add_bad_roots(
    std::vector<std::vector<std::pair<size_t, double>>>& roots) {
    bad_states_.clear();
    for (int i = 0, max_i = roots.size(); i < max_i; ++i) {
        bad_states_.push_back(roots[i]);
    }
}


void SparseCISolver::diagonalize_dl_sparse(const DeterminantMap& space, WFNOperator& op, SharedVector& evals, SharedMatrix& evecs, int nroot, int multiplicity)
{
    outfile->Printf("\n\n  Davidson-liu sparse algorithm");
    outfile->Flush();
    // Find all the eigenvalues and eigenvectors of the Hamiltonian
    std::vector<std::pair<std::vector<size_t>,std::vector<double>>> H = op.build_H_sparse(space);

    size_t dim_space = space.size();
    evecs.reset(new Matrix("U",dim_space,nroot));
    evals.reset(new Vector("e",nroot));

    // Diagonalize H
    SigmaVectorSparse svs (H);
    SigmaVector* sigma_vector = &svs;
    sigma_vector->add_bad_roots(bad_states_);
    davidson_liu_solver_map(space, sigma_vector, evals, evecs, nroot,
                            multiplicity);
}

}
}
<|MERGE_RESOLUTION|>--- conflicted
+++ resolved
@@ -1310,24 +1310,8 @@
     if (space.size() <= 200 or diag_method == Full) {
         diagonalize_full(space, evals, evecs, nroot, multiplicity);
     } else {
-<<<<<<< HEAD
         diagonalize_davidson_liu_solver(space, evals, evecs, nroot,
                                         multiplicity);
-=======
-//        if (diag_method == DLSolver) {
-            diagonalize_davidson_liu_solver(space, evals, evecs, nroot,
-                                            multiplicity);
->>>>>>> 119a28e0
-       // } else if (diag_method == DLString) {
-       //     diagonalize_davidson_liu_string(space, evals, evecs, nroot,
-       //                                     multiplicity, false);
-       // } else if (diag_method == DLDisk) {
-       //     diagonalize_davidson_liu_string(space, evals, evecs, nroot,
-       //                                     multiplicity, true);
-<<<<<<< HEAD
-=======
-//        }
->>>>>>> 119a28e0
     }
 }
 
