#include <cmath>

#include <boost/timer.hpp>

#include <libmints/matrix.h>
#include <libmints/vector.h>
#include <libpsio/psio.hpp>
#include <libciomr/libciomr.h>
#include <libqt/qt.h>

#include "forte-def.h"
#include "iterative_solvers.h"
#include "direct_ci.h"
#include "fci_vector.h"

namespace psi{ namespace forte{

#ifdef _OPENMP
    #include <omp.h>
#else
    #define omp_get_max_threads() 1
    #define omp_get_thread_num() 0
    #define omp_get_num_threads() 1
#endif

<<<<<<< HEAD

=======
>>>>>>> 6157aff8
SigmaBuilder::SigmaBuilder(DeterminantMap& wfn, WFNOperator& op ) : size_(wfn.size()), wfn_(wfn), op_(op)
{
    // Copy coupling lists from operator object
}

void SigmaBuilder::compute_sigma(SharedVector sigma, SharedVector b)
{
    sigma->zero();
    double* sigma_p = sigma->pointer();
    double* b_p = b->pointer();
    

    // First do the one-particle term
    #pragma omp parallel
    {
        // Get a reference to the wavefunction map
        det_hash<size_t>& wfn_map = wfn_.wfn_hash();    
        
        // Get references to creation/annihilation lists 
        auto& a_ann_list = op_.a_ann_list_; 
        auto& b_ann_list = op_.b_ann_list_; 

        auto& a_cre_list = op_.a_cre_list_; 
        auto& b_cre_list = op_.b_cre_list_; 

        size_t count = 0;
        int ithread = omp_get_thread_num();
        int nthreads = omp_get_num_threads();        

        for( det_hash<size_t>::iterator det_pair = wfn_map.begin(), it_end = wfn_map.end(); det_pair != it_end; ++det_pair, count++ ){

            // Nifty way to thread map iterators
            if( (count % nthreads) != ithread ) continue;

            // aa singles
            size_t J = det_pair->second;
            const STLBitsetDeterminant& detJ = det_pair->first;
            std::vector<std::pair<size_t,short>>& a_ann = a_ann_list[J];

            // Get list of annihilated determinants            
            for ( int ann = 0, max_a = a_ann.size(); ann < max_a; ++ann){
                std::pair<size_t,short>& aJ_mo_sign = a_ann[ann];
                const size_t aJ_add = aJ_mo_sign.first;
                const size_t p = std::abs(aJ_mo_sign.second) - 1;

                std::vector<std::pair<size_t,short>>& a_cre = a_cre_list[aJ_add];
                for ( int cre = 0, max_cre = a_cre.size(); cre < max_cre; ++cre){
                    std::pair<size_t,short>& aaJ_mo_sign = a_cre[cre]; 
                    const size_t q = std::abs(aaJ_mo_sign.second) - 1;
                    if (p != q){
                        const double HIJ = detJ.slater_rules_single_alpha(p,q);
                        const size_t I = aaJ_mo_sign.first;
                        sigma_p[I] += HIJ * b_p[J];
                    }
                }
            }
            
            // bb singles
            std::vector<std::pair<size_t,short>>& b_ann = b_ann_list[J];
            for ( int ann = 0, max_a = b_ann.size(); ann < max_a; ++ann){
                std::pair<size_t,short>& bJ_mo_sign = b_ann[ann];
                const size_t bJ_add = bJ_mo_sign.first;
                const size_t p = std::abs(bJ_mo_sign.second) - 1;

                std::vector<std::pair<size_t,short>>& b_cre = b_cre_list[bJ_add];
                for ( int cre = 0, max_cre = b_cre.size(); cre < max_cre; ++cre){
                    std::pair<size_t,short>& bbJ_mo_sign = b_cre[cre]; 
                    const size_t q = std::abs(bbJ_mo_sign.second) - 1;
                    if (p != q){
                        const double HIJ = detJ.slater_rules_single_beta(p,q);
                        const size_t I = bbJ_mo_sign.first;
                        sigma_p[I] += HIJ * b_p[J];
                    }
                }
            }
        }
    }

    // Then the two particle term

    // Get references to creation/annihilation lists 
    auto& aa_ann_list = op_.aa_ann_list_; 
    auto& ab_ann_list = op_.ab_ann_list_; 
    auto& bb_ann_list = op_.bb_ann_list_; 

    auto& aa_cre_list = op_.aa_cre_list_; 
    auto& ab_cre_list = op_.ab_cre_list_; 
    auto& bb_cre_list = op_.bb_cre_list_; 
    
    for (size_t J = 0; J < size_; ++J){
        // reference
        sigma_p[J] += diag_[J] * b_p[J];
        for (auto& aaJ_mo_sign : aa_ann_list[J]){
            const size_t aaJ_add = std::get<0>(aaJ_mo_sign);
            const double sign_pq = std::get<1>(aaJ_mo_sign) > 0.0 ? 1.0 : -1.0;
            const size_t p = std::abs(std::get<1>(aaJ_mo_sign)) - 1;
            const size_t q = std::get<2>(aaJ_mo_sign);
            for (auto& aaaaJ_mo_sign : aa_cre_list[aaJ_add]){
                const size_t r = std::abs(std::get<1>(aaaaJ_mo_sign)) - 1;
                const size_t s = std::get<2>(aaaaJ_mo_sign);
                if ((p != r) and (q != s) and (p != s) and (q != r)){
                    const size_t aaaaJ_add = std::get<0>(aaaaJ_mo_sign);
                    const double sign_rs = std::get<1>(aaaaJ_mo_sign) > 0.0 ? 1.0 : -1.0;
                    const size_t I = aaaaJ_add;
                    const double HIJ = sign_pq * sign_rs * STLBitsetDeterminant::fci_ints_->tei_aa(p,q,r,s);
                    sigma_p[I] += HIJ * b_p[J];
                }
            }
        }
        // aabb singles
        for (auto& abJ_mo_sign : ab_ann_list[J]){
            const size_t abJ_add = std::get<0>(abJ_mo_sign);
            const double sign_pq = std::get<1>(abJ_mo_sign) > 0.0 ? 1.0 : -1.0;
            const size_t p = std::abs(std::get<1>(abJ_mo_sign)) - 1;
            const size_t q = std::get<2>(abJ_mo_sign);
            for (auto& ababJ_mo_sign : ab_cre_list[abJ_add]){
                const size_t r = std::abs(std::get<1>(ababJ_mo_sign)) - 1;
                const size_t s = std::get<2>(ababJ_mo_sign);
                if ((p != r) and (q != s)){
                    const size_t ababJ_add = std::get<0>(ababJ_mo_sign);
                    const double sign_rs = std::get<1>(ababJ_mo_sign) > 0.0 ? 1.0 : -1.0;
                    const size_t I = ababJ_add;
                    const double HIJ = sign_pq * sign_rs * STLBitsetDeterminant::fci_ints_->tei_ab(p,q,r,s);
                    sigma_p[I] += HIJ * b_p[J];
                }
            }
        }
        // bbbb singles
        for (auto& bbJ_mo_sign : bb_ann_list[J]){
            const size_t bbJ_add = std::get<0>(bbJ_mo_sign);
            const double sign_pq = std::get<1>(bbJ_mo_sign) > 0.0 ? 1.0 : -1.0;
            const size_t p = std::abs(std::get<1>(bbJ_mo_sign)) - 1;
            const size_t q = std::get<2>(bbJ_mo_sign);
            for (auto& bbbbJ_mo_sign : bb_cre_list[bbJ_add]){
                const size_t r = std::abs(std::get<1>(bbbbJ_mo_sign)) - 1;
                const size_t s = std::get<2>(bbbbJ_mo_sign);
                if ((p != r) and (q != s) and (p != s) and (q != r)){
                    const size_t bbbbJ_add = std::get<0>(bbbbJ_mo_sign);
                    const double sign_rs = std::get<1>(bbbbJ_mo_sign) > 0.0 ? 1.0 : -1.0;
                    const size_t I = bbbbJ_add;
                    const double HIJ = sign_pq * sign_rs * STLBitsetDeterminant::fci_ints_->tei_bb(p,q,r,s);
                    sigma_p[I] += HIJ * b_p[J];
                }
            }
        }
    }
}

void SigmaBuilder::get_diagonal(Vector& diag)
{
    for (size_t I = 0, max_I = diag_.size(); I < max_I;  ++I){
        diag.set(I,diag_[I]);
    }
}

void DirectCI::set_spin_project(bool value)
{
    spin_project_ = value;
}

void DirectCI::set_e_convergence(double value)
{
    e_convergence_ = value;
}

void DirectCI::set_maxiter_davidson(int value)
{
    maxiter_davidson_ = value;
}

void DirectCI::diagonalize_hamiltonian( DeterminantMap& wfn, WFNOperator& op, SharedMatrix& evecs, SharedVector& evals, int nroot, int multiplicity, DiagonalizationMethod diag_method)
{
    if (wfn.size() <= 200 && !force_diag_method_){
        diagonalize_full(wfn, op, evecs, evals);
    }else{
        if (diag_method == Full){
            diagonalize_full(wfn, op, evecs, evals);
        }else if (diag_method == DLSolver ){
            diagonalize_davidson_liu(wfn, op, evecs, evals, nroot, multiplicity);
        }
    }
}

void DirectCI::diagonalize_full( DeterminantMap& wfn, WFNOperator& op, SharedMatrix& evecs, SharedVector& evals )
{
    // Find all the eigenvalues and eigenvectors of the Hamiltonian
    SharedMatrix H = build_full_hamiltonian( wfn, op );

    size_t dim_space = wfn.size();
    evecs.reset(new Matrix("U",dim_space,dim_space));
    evals.reset(new Vector("e",dim_space));


    // Diagonalize H
    H->diagonalize(evecs,evals);
}

void DirectCI::diagonalize_davidson_liu( DeterminantMap& wfn, WFNOperator& op, SharedMatrix& evecs,  SharedVector& evals, int nroot, int multiplicity)
{
	if( print_details_ ){	
		outfile->Printf("\n\n  Davidson-liu solver algorithm");
		outfile->Flush();
	}

    size_t dim_space = wfn.size();
    evecs.reset(new Matrix("U", dim_space, nroot));
    evals.reset(new Vector("e", nroot));

    // Diagonalize H
    SigmaBuilder svl(wfn, op);
    davidson_liu_solver(wfn, svl, evecs, evals, nroot, multiplicity);
}

SharedMatrix DirectCI::build_full_hamiltonian( DeterminantMap& wfn, WFNOperator& op )
{
    // Build the H matrix
    size_t dim_space = wfn.size();
    SharedMatrix H(new Matrix("H",dim_space,dim_space));
    //If you are using DiskDF, Kevin found that openmp does not like this! 
    int threads = 0;
    if(STLBitsetDeterminant::fci_ints_->get_integral_type()==DiskDF)
    {
       threads = 1;
    }
    else
    {
       threads = omp_get_max_threads();
    }

    H->zero();

    #pragma omp parallel
    {
        // Get a reference to the wavefunction map
        det_hash<size_t>& wfn_map = wfn.wfn_hash();    
        
        // Get references to creation/annihilation lists 
        auto& a_ann_list = op.a_ann_list_; 
        auto& b_ann_list = op.b_ann_list_; 

        auto& a_cre_list = op.a_cre_list_; 
        auto& b_cre_list = op.b_cre_list_; 

        size_t count = 0;
        int ithread = omp_get_thread_num();
        int nthreads = omp_get_num_threads();        

        for( det_hash<size_t>::iterator det_pair = wfn_map.begin(), it_end = wfn_map.end(); det_pair != it_end; ++det_pair, count++ ){

            // Nifty way to thread map iterators
            if( (count % nthreads) != ithread ) continue;

            // aa singles
            size_t J = det_pair->second;
            const STLBitsetDeterminant& detJ = det_pair->first;
            std::vector<std::pair<size_t,short>>& a_ann = a_ann_list[J];

            // Get list of annihilated determinants            
            for ( int ann = 0, max_a = a_ann.size(); ann < max_a; ++ann){
                std::pair<size_t,short>& aJ_mo_sign = a_ann[ann];
                const size_t aJ_add = aJ_mo_sign.first;
                const size_t p = std::abs(aJ_mo_sign.second) - 1;

                std::vector<std::pair<size_t,short>>& a_cre = a_cre_list[aJ_add];
                for ( int cre = 0, max_cre = a_cre.size(); cre < max_cre; ++cre){
                    std::pair<size_t,short>& aaJ_mo_sign = a_cre[cre]; 
                    const size_t I = aaJ_mo_sign.first;
                    if ( I < J ) continue;                     

                    const size_t q = std::abs(aaJ_mo_sign.second) - 1;
                    if (p != q){
                        double value = detJ.slater_rules_single_alpha(p,q);
                        H->set(I,J, value );
                        H->set(J,I, value );
                    }
                }
            }
            
            // bb singles
            std::vector<std::pair<size_t,short>>& b_ann = b_ann_list[J];
            for ( int ann = 0, max_a = b_ann.size(); ann < max_a; ++ann){
                std::pair<size_t,short>& bJ_mo_sign = b_ann[ann];
                const size_t bJ_add = bJ_mo_sign.first;
                const size_t p = std::abs(bJ_mo_sign.second) - 1;

                std::vector<std::pair<size_t,short>>& b_cre = b_cre_list[bJ_add];
                for ( int cre = 0, max_cre = b_cre.size(); cre < max_cre; ++cre){
                    std::pair<size_t,short>& bbJ_mo_sign = b_cre[cre]; 
                    const size_t I = bbJ_mo_sign.first;
                    if( I < J ) continue;        
    
                    const size_t q = std::abs(bbJ_mo_sign.second) - 1;
                    if (p != q){
                        double value = detJ.slater_rules_single_alpha(p,q);
                        H->set(I,J, value );
                        H->set(J,I, value );
                    }
                }
            }
        }
    }

    // Get references to creation/annihilation lists 
    auto& aa_ann_list = op.aa_ann_list_; 
    auto& ab_ann_list = op.ab_ann_list_; 
    auto& bb_ann_list = op.bb_ann_list_; 

    auto& aa_cre_list = op.aa_cre_list_; 
    auto& ab_cre_list = op.ab_cre_list_; 
    auto& bb_cre_list = op.bb_cre_list_; 
   
#pragma omp parallel for 
    for (size_t J = 0; J < dim_space; ++J){
        // reference
        for (auto& aaJ_mo_sign : aa_ann_list[J]){
            const size_t aaJ_add = std::get<0>(aaJ_mo_sign);
            const double sign_pq = std::get<1>(aaJ_mo_sign) > 0.0 ? 1.0 : -1.0;
            const size_t p = std::abs(std::get<1>(aaJ_mo_sign)) - 1;
            const size_t q = std::get<2>(aaJ_mo_sign);
            for (auto& aaaaJ_mo_sign : aa_cre_list[aaJ_add]){
                const size_t I = std::get<0>(aaaaJ_mo_sign);
                if( I < J ) continue;

                const size_t r = std::abs(std::get<1>(aaaaJ_mo_sign)) - 1;
                const size_t s = std::get<2>(aaaaJ_mo_sign);
                if ((p != r) and (q != s) and (p != s) and (q != r)){
                    const double sign_rs = std::get<1>(aaaaJ_mo_sign) > 0.0 ? 1.0 : -1.0;
                    const double value = sign_pq * sign_rs * STLBitsetDeterminant::fci_ints_->tei_aa(p,q,r,s);
                    H->set( I, J, value );
                    H->set( J, I, value );
                }
            }
        }
        // aabb singles
        for (auto& abJ_mo_sign : ab_ann_list[J]){
            const size_t abJ_add = std::get<0>(abJ_mo_sign);
            const double sign_pq = std::get<1>(abJ_mo_sign) > 0.0 ? 1.0 : -1.0;
            const size_t p = std::abs(std::get<1>(abJ_mo_sign)) - 1;
            const size_t q = std::get<2>(abJ_mo_sign);
            for (auto& ababJ_mo_sign : ab_cre_list[abJ_add]){
                const size_t I = std::get<0>(ababJ_mo_sign);
                if( I <  J ) continue;            
    
                const size_t r = std::abs(std::get<1>(ababJ_mo_sign)) - 1;
                const size_t s = std::get<2>(ababJ_mo_sign);
                if ((p != r) and (q != s)){
                    const double sign_rs = std::get<1>(ababJ_mo_sign) > 0.0 ? 1.0 : -1.0;
                    const double value = sign_pq * sign_rs * STLBitsetDeterminant::fci_ints_->tei_ab(p,q,r,s);
                    H->set( I, J, value );
                    H->set( J, I, value );
                }
            }
        }
        // bbbb singles
        for (auto& bbJ_mo_sign : bb_ann_list[J]){
            const size_t bbJ_add = std::get<0>(bbJ_mo_sign);
            const double sign_pq = std::get<1>(bbJ_mo_sign) > 0.0 ? 1.0 : -1.0;
            const size_t p = std::abs(std::get<1>(bbJ_mo_sign)) - 1;
            const size_t q = std::get<2>(bbJ_mo_sign);
            for (auto& bbbbJ_mo_sign : bb_cre_list[bbJ_add]){
                const size_t I = std::get<0>(bbbbJ_mo_sign);
                if ( I < J ) continue;

                const size_t r = std::abs(std::get<1>(bbbbJ_mo_sign)) - 1;
                const size_t s = std::get<2>(bbbbJ_mo_sign);
                if ((p != r) and (q != s) and (p != s) and (q != r)){
                    const double sign_rs = std::get<1>(bbbbJ_mo_sign) > 0.0 ? 1.0 : -1.0;
                    const double value = sign_pq * sign_rs * STLBitsetDeterminant::fci_ints_->tei_bb(p,q,r,s);
                    H->set( I, J, value );
                    H->set( J, I, value );
                }
            }
        }
    }
    return H;
}


std::vector<std::pair<double,std::vector<std::pair<size_t,double>>>> DirectCI::initial_guess( DeterminantMap& wfn, int nroot, int multiplicity)
{
    size_t ndets = wfn.size();

    size_t nguess = std::min(static_cast<size_t>(nroot) * 100,ndets);
    std::vector<std::pair<double,std::vector<std::pair<size_t,double>>>> guess(nguess);

    // Find the ntrial lowest diagonals
    std::vector<std::pair<double,STLBitsetDeterminant>> smallest(ndets);

    det_hash<size_t>& wfn_map = wfn.wfn_hash();

    for( det_hash<size_t>::iterator it = wfn_map.begin(), it_end = wfn_map.end(); it != it_end; ++it  ){
        smallest[it->second] = std::make_pair( it->first.energy(), it->first ) ;
    }
    std::sort(smallest.begin(),smallest.end());

    std::vector<STLBitsetDeterminant> guess_dets;
    for(size_t i = 0; i < nguess; i++) {
        guess_dets.push_back(smallest[i].second);
    }

    smallest.clear();

    if (spin_project_){
        STLBitsetDeterminant::enforce_spin_completeness(guess_dets);
        if (guess_dets.size() > nguess){
            size_t nnew_dets = guess_dets.size() - nguess;
            if (print_details_) outfile->Printf("\n  Initial guess space is incomplete.\n  Adding %d determinant(s).",nnew_dets);
        }
        nguess = guess_dets.size();
    }

    // Form the S^2 operator matrix and diagonalize it
    Matrix S2("S^2",nguess,nguess);
    for(size_t I = 0; I < nguess; I++) {
        for(size_t J = I; J < nguess; J++) {
            const STLBitsetDeterminant& detI = guess_dets[I];
            const STLBitsetDeterminant& detJ = guess_dets[J];
            double S2IJ = detI.spin2(detJ);
            S2.set(I,J,S2IJ);
            S2.set(J,I,S2IJ);
        }
    }
    Matrix S2evecs("S^2",nguess,nguess);
    Vector S2evals("S^2",nguess);
    S2.diagonalize(S2evecs,S2evals);

    // Form the Hamiltonian
    Matrix H("H",nguess,nguess);
    for(size_t I = 0; I < nguess; I++) {
        for(size_t J = I; J < nguess; J++) {
            const STLBitsetDeterminant& detI = guess_dets[I];
            const STLBitsetDeterminant& detJ = guess_dets[J];
            double HIJ = detI.slater_rules(detJ);
            H.set(I,J,HIJ);
            H.set(J,I,HIJ);
        }
    }
   // H.print();
    // Project H onto the spin-adapted subspace
    H.transform(S2evecs);

    // Find groups of solutions with same spin
    double Stollerance = 1.0e-6;
    std::map<int,std::vector<int>> mult_list;
    for (size_t i = 0; i < nguess; ++i){
        double mult = std::sqrt(1.0 + 4.0 * S2evals.get(i)); // 2S + 1 = Sqrt(1 + 4 S (S + 1))
        int mult_int = std::round(mult);
        double error = mult - static_cast<double>(mult_int);
        if (std::fabs(error) < Stollerance){
            mult_list[mult_int].push_back(i);
        }else if (print_details_) {
            outfile->Printf("\n  Found a guess vector with spin not close to integer value (%f)",mult);
        }
    }
    if (mult_list[multiplicity].size() < static_cast<size_t>(nroot)){
        size_t nfound = mult_list[multiplicity].size();
        outfile->Printf("\n  Error: %d guess vectors with 2S+1 = %d but only %d were found!",nguess,multiplicity,nfound);
        if(nfound== 0 ){exit(1);}
    }

    std::vector<int> mult_vals;
    for (auto kv : mult_list){
        mult_vals.push_back(kv.first);
    }
    std::sort(mult_vals.begin(),mult_vals.end());

    for (int m : mult_vals){
        std::vector<int>& mult_list_s = mult_list[m];
        int nspin_states = mult_list_s.size();
        if (print_details_)outfile->Printf("\n  Initial guess found %d solutions with 2S+1 = %d %c",nspin_states,m,m == multiplicity ? '*' : ' ');
        // Extract the spin manifold
        Matrix HS2("HS2",nspin_states,nspin_states);
        Vector HS2evals("HS2",nspin_states);
        Matrix HS2evecs("HS2",nspin_states,nspin_states);
        for(int I = 0; I < nspin_states; I++) {
            for(int J = 0; J < nspin_states; J++) {
                HS2.set(I,J,H.get(mult_list_s[I],mult_list_s[J]));
            }
        }
        HS2.diagonalize(HS2evecs,HS2evals);

        // Project the spin-adapted solution onto the full manifold
        for (int r = 0; r < nspin_states; ++r){
            std::vector<std::pair<size_t,double>> det_C;
            for (size_t I = 0; I < nguess; I++) {
                double CIr = 0.0;
                for (int J = 0; J < nspin_states; ++J){
                    CIr += S2evecs.get(I,mult_list_s[J]) * HS2evecs(J,r);
                }
                det_C.push_back(std::make_pair(wfn_map[guess_dets[I]],CIr));
            }
            guess.push_back(std::make_pair(m,det_C));
        }
    }

    return guess;

//    // Check the spin
//    for (int r = 0; r < nguess; ++r){
//        double s2 = 0.0;
//        double e = 0.0;
//        for (size_t i = 0; i < nguess; i++) {
//            for (size_t j = 0; j < nguess; j++) {
//                size_t I = guess_dets_pos[i].second;
//                size_t J = guess_dets_pos[j].second;
//                double CI = evecs->get(I,r);
//                double CJ = evecs->get(J,r);
//                s2 += space[I].spin2(space[J]) * CI * CJ;
//                e += space[I].slater_rules(space[J]) * CI * CJ;
//            }
//        }
//        outfile->Printf("\n  Guess Root %d: <E> = %f, <S^2> = %f",r,e,s2);
//    }
 }

bool DirectCI::davidson_liu_solver( DeterminantMap& wfn, SigmaBuilder& svl, SharedMatrix Eigenvectors, SharedVector Eigenvalues, int nroot, int multiplicity  )
{
//    print_details_ = true;
    size_t fci_size = wfn.size();

    DavidsonLiuSolver dls(fci_size,nroot);
    dls.set_e_convergence(e_convergence_);
    dls.set_print_level(0);


    // allocate vectors
    SharedVector b(new Vector("b",fci_size));
    SharedVector sigma(new Vector("sigma",fci_size));

    // get and pass diagonal
    svl.get_diagonal(*sigma);
    dls.startup(sigma);

    size_t guess_size = dls.collapse_size();
    if (print_details_) outfile->Printf("\n  number of guess vectors: %d",guess_size);

    auto guess = initial_guess( wfn, nroot, multiplicity );

    std::vector<int> guess_list;
    for (size_t g = 0; g < guess.size(); ++g){
        if (guess[g].first == multiplicity) guess_list.push_back(g);
    }

    // number of guess to be used
    size_t nguess = std::min(guess_list.size(),guess_size);

    if (nguess == 0){
        throw PSIEXCEPTION("\n\n  Found zero FCI guesses with the requested multiplicity.\n\n");
    }

    for (size_t n = 0; n < nguess; ++n){
        b->zero();
        for (auto& guess_vec_info : guess[guess_list[n]].second){
            b->set(guess_vec_info.first,guess_vec_info.second);
        }
        if( print_details_ ) outfile->Printf("\n  Adding guess %d (multiplicity = %f)",n,guess[guess_list[n]].first);
        dls.add_guess(b);
    }

    // Prepare a list of bad roots to project out and pass them to the solver
    std::vector<std::vector<std::pair<size_t,double>>> bad_roots;
    for (auto& g : guess){
        if (g.first != multiplicity) bad_roots.push_back(g.second);
    }
    dls.set_project_out(bad_roots);

    SolverStatus converged = SolverStatus::NotConverged;
    
//    for( int i = 0; i < fci_size; ++i ){
//        if( b->get(i) > 0 ){
//        outfile->Printf("\n b: %f", b->get(i));
//        space[i].print();
//        outfile->Printf("\n");
//        }
//    }

    if(print_details_){
        outfile->Printf("\n\n  ==> Diagonalizing Hamiltonian <==\n");
        outfile->Printf("\n  ----------------------------------------");
        outfile->Printf("\n    Iter.      Avg. Energy       Delta_E");
        outfile->Printf("\n  ----------------------------------------");
    }

    double old_avg_energy = 0.0;
    int real_cycle = 1;

//    maxiter_davidson_ = 2;
//    b->print();
    for (int cycle = 0; cycle < maxiter_davidson_; ++cycle){
        bool add_sigma = true;
        do{
            dls.get_b(b);
            svl.compute_sigma(sigma,b);
            add_sigma = dls.add_sigma(sigma);
        } while (add_sigma);

        converged = dls.update();

        if (converged != SolverStatus::Collapse){
            double avg_energy = 0.0;
            for (int r = 0; r < nroot; ++r) avg_energy += dls.eigenvalues()->get(r);
            avg_energy /= static_cast<double>(nroot);
            if (print_details_){
                outfile->Printf("\n    %3d  %20.12f  %+.3e",real_cycle,avg_energy,avg_energy - old_avg_energy);
            }
            old_avg_energy = avg_energy;
            real_cycle++;
        }

        if (converged == SolverStatus::Converged) break;
    }

    if (print_details_){
        outfile->Printf("\n  ----------------------------------------");
        if (converged == SolverStatus::Converged){
            outfile->Printf("\n  The Davidson-Liu algorithm converged in %d iterations.", real_cycle);
        }
    }

    if (converged == SolverStatus::NotConverged){
        outfile->Printf("\n  FCI did not converge!");
        exit(1);
    }

//    dls.get_results();
    SharedVector evals = dls.eigenvalues();
    SharedMatrix evecs = dls.eigenvectors();
    for (int r = 0; r < nroot; ++r){
        Eigenvalues->set(r,evals->get(r));
        for (size_t I = 0; I < fci_size; ++I){
            Eigenvectors->set( I, r, evecs->get(r,I) );
        }
    }
    return true;
}


}}<|MERGE_RESOLUTION|>--- conflicted
+++ resolved
@@ -23,10 +23,6 @@
     #define omp_get_num_threads() 1
 #endif
 
-<<<<<<< HEAD
-
-=======
->>>>>>> 6157aff8
 SigmaBuilder::SigmaBuilder(DeterminantMap& wfn, WFNOperator& op ) : size_(wfn.size()), wfn_(wfn), op_(op)
 {
     // Copy coupling lists from operator object
