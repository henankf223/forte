/*
 * @BEGIN LICENSE
 *
 * Forte: an open-source plugin to Psi4 (https://github.com/psi4/psi4)
 * that implements a variety of quantum chemistry methods for strongly
 * correlated electrons.
 *
 * Copyright (c) 2012-2020 by its authors (see COPYING, COPYING.LESSER,
 * AUTHORS).
 *
 * The copyrights for code used from other parties are included in
 * the corresponding files.
 *
 * This program is free software: you can redistribute it and/or modify
 * it under the terms of the GNU Lesser General Public License as published by
 * the Free Software Foundation, either version 3 of the License, or
 * (at your option) any later version.
 *
 * This program is distributed in the hope that it will be useful,
 * but WITHOUT ANY WARRANTY; without even the implied warranty of
 * MERCHANTABILITY or FITNESS FOR A PARTICULAR PURPOSE.  See the
 * GNU Lesser General Public License for more details.
 *
 * You should have received a copy of the GNU Lesser General Public License
 * along with this program.  If not, see http://www.gnu.org/licenses/.
 *
 * @END LICENSE
 */

#ifndef _custom_integrals_h_
#define _custom_integrals_h_

#include "integrals.h"

namespace forte {

/**
 * @brief The CustomIntegrals class stores user-provided integrals
 */
class CustomIntegrals : public ForteIntegrals {
  public:
    /// Contructor of the class. Calls std::shared_ptr<ForteIntegrals> ints constructor
    CustomIntegrals(std::shared_ptr<ForteOptions> options,
                    std::shared_ptr<MOSpaceInfo> mo_space_info, IntegralSpinRestriction restricted,
                    double scalar, const std::vector<double>& oei_a,
                    const std::vector<double>& oei_b, const std::vector<double>& tei_aa,
                    const std::vector<double>& tei_ab, const std::vector<double>& tei_bb);

    void initialize() override;

    /// Grabs the antisymmetriced TEI - assumes storage in aphy_tei_*
    double aptei_aa(size_t p, size_t q, size_t r, size_t s) override;
    double aptei_ab(size_t p, size_t q, size_t r, size_t s) override;
    double aptei_bb(size_t p, size_t q, size_t r, size_t s) override;

    /// Grabs the antisymmetrized TEI - assumes storage of ambit tensor
    ambit::Tensor aptei_aa_block(const std::vector<size_t>& p, const std::vector<size_t>& q,
                                 const std::vector<size_t>& r,
                                 const std::vector<size_t>& s) override;
    ambit::Tensor aptei_ab_block(const std::vector<size_t>& p, const std::vector<size_t>& q,
                                 const std::vector<size_t>& r,
                                 const std::vector<size_t>& s) override;
    ambit::Tensor aptei_bb_block(const std::vector<size_t>& p, const std::vector<size_t>& q,
                                 const std::vector<size_t>& r,
                                 const std::vector<size_t>& s) override;

<<<<<<< HEAD
    /// Make the generalized Fock matrix using Psi4 JK object
    void make_fock_matrix(ambit::Tensor Da, ambit::Tensor Db) override;

    /// Make the closed-shell Fock matrix using Psi4 JK object
    std::tuple<psi::SharedMatrix, psi::SharedMatrix, double>
    make_fock_inactive(psi::Dimension dim_start, psi::Dimension dim_end) override;

    /// Make the active Fock matrix using Psi4 JK object
=======
    /// Make the generalized Fock matrix
    void make_fock_matrix(ambit::Tensor Da, ambit::Tensor Db) override;

    /// Make the closed-shell Fock matrix
    std::tuple<psi::SharedMatrix, psi::SharedMatrix, double>
    make_fock_inactive(psi::Dimension dim_start, psi::Dimension dim_end) override;

    /// Make the active Fock matrix
>>>>>>> f74e3b22
    std::tuple<psi::SharedMatrix, psi::SharedMatrix> make_fock_active(ambit::Tensor Da,
                                                                      ambit::Tensor Db) override;

    size_t nthree() const override { throw std::runtime_error("Wrong Integral type"); }

    void set_tei(size_t p, size_t q, size_t r, size_t s, double value, bool alpha1,
                 bool alpha2) override;

  private:
    // ==> Class private data <==

    /// Full two-electron integrals stored as a vector with redundant elements (no permutational
    /// symmetry) (includes frozen orbitals)
    std::vector<double> full_aphys_tei_aa_;
    std::vector<double> full_aphys_tei_ab_;
    std::vector<double> full_aphys_tei_bb_;

    std::vector<double> original_full_one_electron_integrals_a_;
    std::vector<double> original_full_one_electron_integrals_b_;

    bool save_original_tei_ = false;
    ambit::Tensor original_V_aa_;
    ambit::Tensor original_V_ab_;
    ambit::Tensor original_V_bb_;
    std::vector<double> original_full_aphys_tei_aa_;
    std::vector<double> original_full_aphys_tei_ab_;
    std::vector<double> original_full_aphys_tei_bb_;

    // ==> Class private functions <==

    void resort_four(std::vector<double>& tei, std::vector<size_t>& map);
    /// An addressing function to for two-electron integrals
    /// @return the address of the integral <pq|rs> or <pq||rs>
    size_t aptei_index(size_t p, size_t q, size_t r, size_t s) {
        return aptei_idx_ * aptei_idx_ * aptei_idx_ * p + aptei_idx_ * aptei_idx_ * q +
               aptei_idx_ * r + s;
    }

    void update_orbitals(std::shared_ptr<psi::Matrix> Ca, std::shared_ptr<psi::Matrix> Cb) override;

    // ==> Class private virtual functions <==
    void gather_integrals() override;
    void resort_integrals_after_freezing() override;
    void compute_frozen_one_body_operator() override;

    void transform_one_electron_integrals();
    void transform_two_electron_integrals();
};

} // namespace forte

#endif // _integrals_h_<|MERGE_RESOLUTION|>--- conflicted
+++ resolved
@@ -64,16 +64,6 @@
                                  const std::vector<size_t>& r,
                                  const std::vector<size_t>& s) override;
 
-<<<<<<< HEAD
-    /// Make the generalized Fock matrix using Psi4 JK object
-    void make_fock_matrix(ambit::Tensor Da, ambit::Tensor Db) override;
-
-    /// Make the closed-shell Fock matrix using Psi4 JK object
-    std::tuple<psi::SharedMatrix, psi::SharedMatrix, double>
-    make_fock_inactive(psi::Dimension dim_start, psi::Dimension dim_end) override;
-
-    /// Make the active Fock matrix using Psi4 JK object
-=======
     /// Make the generalized Fock matrix
     void make_fock_matrix(ambit::Tensor Da, ambit::Tensor Db) override;
 
@@ -82,7 +72,6 @@
     make_fock_inactive(psi::Dimension dim_start, psi::Dimension dim_end) override;
 
     /// Make the active Fock matrix
->>>>>>> f74e3b22
     std::tuple<psi::SharedMatrix, psi::SharedMatrix> make_fock_active(ambit::Tensor Da,
                                                                       ambit::Tensor Db) override;
 
