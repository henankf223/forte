/*
 * @BEGIN LICENSE
 *
 * Forte: an open-source plugin to Psi4 (https://github.com/psi4/psi4)
 * that implements a variety of quantum chemistry methods for strongly
 * correlated electrons.
 *
 * Copyright (c) 2012-2020 by its authors (see COPYING, COPYING.LESSER, AUTHORS).
 *
 * The copyrights for code used from other parties are included in
 * the corresponding files.
 *
 * This program is free software: you can redistribute it and/or modify
 * it under the terms of the GNU Lesser General Public License as published by
 * the Free Software Foundation, either version 3 of the License, or
 * (at your option) any later version.
 *
 * This program is distributed in the hope that it will be useful,
 * but WITHOUT ANY WARRANTY; without even the implied warranty of
 * MERCHANTABILITY or FITNESS FOR A PARTICULAR PURPOSE.  See the
 * GNU Lesser General Public License for more details.
 *
 * You should have received a copy of the GNU Lesser General Public License
 * along with this program.  If not, see http://www.gnu.org/licenses/.
 *
 * @END LICENSE
 */

#include <cmath>
#include <fstream>

#include "psi4/libdpd/dpd.h"
#include "psi4/libmints/mintshelper.h"
#include "psi4/libmints/matrix.h"
#include "psi4/libpsio/psio.hpp"
#include "psi4/psi4-dec.h"
#include "psi4/psifiles.h"

#include "base_classes/mo_space_info.h"
#include "helpers/blockedtensorfactory.h"
#include "helpers/string_algorithms.h"
#include "helpers/timer.h"
#include "helpers/printing.h"

#include "custom_integrals.h"

#define IOFFINDEX(i) (i * (i + 1) / 2)
#define PAIRINDEX(i, j) ((i > j) ? (IOFFINDEX(i) + (j)) : (IOFFINDEX(j) + (i)))
#define four(i, j, k, l) PAIRINDEX(PAIRINDEX(i, j), PAIRINDEX(k, l))

using namespace psi;

namespace forte {

/**
 * @brief CustomIntegrals::CustomIntegrals
 * @param options - psi options class
 * @param restricted - type of integral transformation
 * @param resort_frozen_core -
 */
CustomIntegrals::CustomIntegrals(std::shared_ptr<ForteOptions> options,
                                 std::shared_ptr<MOSpaceInfo> mo_space_info,
                                 IntegralSpinRestriction restricted, double scalar,
                                 const std::vector<double>& oei_a, const std::vector<double>& oei_b,
                                 const std::vector<double>& tei_aa,
                                 const std::vector<double>& tei_ab,
                                 const std::vector<double>& tei_bb)
    : ForteIntegrals(options, mo_space_info, Custom, restricted), full_aphys_tei_aa_(tei_aa),
      full_aphys_tei_ab_(tei_ab), full_aphys_tei_bb_(tei_bb) {
    set_nuclear_repulsion(scalar);
    set_oei_all(oei_a, oei_b);
    initialize();
}

void CustomIntegrals::initialize() {
    Ca_ = std::make_shared<psi::Matrix>(nmopi_, nmopi_);
    Cb_ = std::make_shared<psi::Matrix>(nmopi_, nmopi_);
    Ca_->identity();
    Cb_->identity();
    nsopi_ = nmopi_;
    nso_ = nmo_;

    print_info();
    outfile->Printf("\n  Using Custom integrals\n\n");
    gather_integrals();

    freeze_core_orbitals();
}

double CustomIntegrals::aptei_aa(size_t p, size_t q, size_t r, size_t s) {
    return aphys_tei_aa_[aptei_index(p, q, r, s)];
}

double CustomIntegrals::aptei_ab(size_t p, size_t q, size_t r, size_t s) {
    return aphys_tei_ab_[aptei_index(p, q, r, s)];
}

double CustomIntegrals::aptei_bb(size_t p, size_t q, size_t r, size_t s) {
    return aphys_tei_bb_[aptei_index(p, q, r, s)];
}

ambit::Tensor CustomIntegrals::aptei_aa_block(const std::vector<size_t>& p,
                                              const std::vector<size_t>& q,
                                              const std::vector<size_t>& r,
                                              const std::vector<size_t>& s) {
    ambit::Tensor ReturnTensor =
        ambit::Tensor::build(tensor_type_, "Return", {p.size(), q.size(), r.size(), s.size()});
    ReturnTensor.iterate([&](const std::vector<size_t>& i, double& value) {
        value = aptei_aa(p[i[0]], q[i[1]], r[i[2]], s[i[3]]);
    });
    return ReturnTensor;
}

ambit::Tensor CustomIntegrals::aptei_ab_block(const std::vector<size_t>& p,
                                              const std::vector<size_t>& q,
                                              const std::vector<size_t>& r,
                                              const std::vector<size_t>& s) {
    ambit::Tensor ReturnTensor =
        ambit::Tensor::build(tensor_type_, "Return", {p.size(), q.size(), r.size(), s.size()});
    ReturnTensor.iterate([&](const std::vector<size_t>& i, double& value) {
        value = aptei_ab(p[i[0]], q[i[1]], r[i[2]], s[i[3]]);
    });
    return ReturnTensor;
}

ambit::Tensor CustomIntegrals::aptei_bb_block(const std::vector<size_t>& p,
                                              const std::vector<size_t>& q,
                                              const std::vector<size_t>& r,
                                              const std::vector<size_t>& s) {
    ambit::Tensor ReturnTensor =
        ambit::Tensor::build(tensor_type_, "Return", {p.size(), q.size(), r.size(), s.size()});
    ReturnTensor.iterate([&](const std::vector<size_t>& i, double& value) {
        value = aptei_bb(p[i[0]], q[i[1]], r[i[2]], s[i[3]]);
    });
    return ReturnTensor;
}

void CustomIntegrals::set_tei(size_t p, size_t q, size_t r, size_t s, double value, bool alpha1,
                              bool alpha2) {
    size_t index = aptei_index(p, q, r, s);
    if (alpha1 == true and alpha2 == true)
        aphys_tei_aa_[index] = value;
    if (alpha1 == true and alpha2 == false)
        aphys_tei_ab_[index] = value;
    if (alpha1 == false and alpha2 == false)
        aphys_tei_bb_[index] = value;
}

void CustomIntegrals::gather_integrals() {
    // Copy the correlated part into one_electron_integrals_a/one_electron_integrals_b
    for (size_t p = 0; p < ncmo_; ++p) {
        for (size_t q = 0; q < ncmo_; ++q) {
            one_electron_integrals_a_[p * ncmo_ + q] =
                full_one_electron_integrals_a_[cmotomo_[p] * nmo_ + cmotomo_[q]];
            one_electron_integrals_b_[p * ncmo_ + q] =
                full_one_electron_integrals_b_[cmotomo_[p] * nmo_ + cmotomo_[q]];
        }
    }
    aphys_tei_aa_ = full_aphys_tei_aa_;
    aphys_tei_ab_ = full_aphys_tei_ab_;
    aphys_tei_bb_ = full_aphys_tei_bb_;
}

void CustomIntegrals::resort_integrals_after_freezing() {
    if (print_ > 0) {
        outfile->Printf("\n  Resorting integrals after freezing core.");
    }
    // Resort the four-index integrals
    resort_four(aphys_tei_aa_, cmotomo_);
    resort_four(aphys_tei_ab_, cmotomo_);
    resort_four(aphys_tei_bb_, cmotomo_);
}

void CustomIntegrals::resort_four(std::vector<double>& tei, std::vector<size_t>& map) {
    // Store the integrals in a temporary array
    size_t num_aptei_corr = ncmo_ * ncmo_ * ncmo_ * ncmo_;
    std::vector<double> temp_ints(num_aptei_corr, 0.0);
    for (size_t p = 0; p < ncmo_; ++p) {
        for (size_t q = 0; q < ncmo_; ++q) {
            for (size_t r = 0; r < ncmo_; ++r) {
                for (size_t s = 0; s < ncmo_; ++s) {
                    size_t pqrs_cmo = ncmo_ * ncmo_ * ncmo_ * p + ncmo_ * ncmo_ * q + ncmo_ * r + s;
                    size_t pqrs_mo =
                        nmo_ * nmo_ * nmo_ * map[p] + nmo_ * nmo_ * map[q] + nmo_ * map[r] + map[s];
                    temp_ints[pqrs_cmo] = tei[pqrs_mo];
                }
            }
        }
    }
    temp_ints.swap(tei);
}

void CustomIntegrals::compute_frozen_one_body_operator() {
    local_timer timer_frozen_one_body;

    auto nfrzcpi = mo_space_info_->dimension("FROZEN_DOCC");
    auto f = make_fock_inactive(psi::Dimension(nirrep_), nfrzcpi);
    auto Fock_a = std::get<0>(f);
    auto Fock_b = std::get<1>(f);
    frozen_core_energy_ = std::get<2>(f);

    // This loop grabs only the correlated part of the correction
    for (int h = 0, corr_offset = 0, full_offset = 0; h < nirrep_; h++) {
        for (int p = 0; p < ncmopi_[h]; ++p) {
            auto p_corr = p + corr_offset;
            auto p_full = cmotomo_[p + corr_offset] - full_offset;

<<<<<<< HEAD
#pragma omp parallel for
=======
>>>>>>> f74e3b22
            for (int q = 0; q < ncmopi_[h]; ++q) {
                auto q_corr = q + corr_offset;
                auto q_full = cmotomo_[q + corr_offset] - full_offset;

                one_electron_integrals_a_[p_corr * ncmo_ + q_corr] = Fock_a->get(h, p_full, q_full);
                one_electron_integrals_b_[p_corr * ncmo_ + q_corr] = Fock_b->get(h, p_full, q_full);
            }
        }

        full_offset += nmopi_[h];
        corr_offset += ncmopi_[h];
    }

    if (print_ > 0) {
        outfile->Printf("\n  Frozen-core energy        %20.15f a.u.", frozen_core_energy_);
        print_timing("frozen one-body operator", timer_frozen_one_body.get());
    }
    if (print_ > 2) {
        print_h1("One-body Hamiltonian elements dressed by frozen-core orbitals");
        Fock_a->set_name("Frozen One Body (alpha)");
        Fock_a->print();
        Fock_b->set_name("Frozen One Body (beta)");
        Fock_b->print();
    }
}

void CustomIntegrals::make_fock_matrix(ambit::Tensor Da, ambit::Tensor Db) {
    // build inactive Fock
    auto rdoccpi = mo_space_info_->dimension("INACTIVE_DOCC");
    auto fock_closed = make_fock_inactive(psi::Dimension(nirrep_), rdoccpi);

    // build active Fock
    auto fock_active = make_fock_active(Da, Db);

    // add them together
    fock_a_ = std::get<0>(fock_closed)->clone();
    fock_a_->add(std::get<0>(fock_active));
    fock_a_->set_name("Fock alpha");

    fock_b_ = std::get<1>(fock_closed)->clone();
    fock_b_->add(std::get<1>(fock_active));
    fock_b_->set_name("Fock beta");
}

std::tuple<psi::SharedMatrix, psi::SharedMatrix, double>
CustomIntegrals::make_fock_inactive(psi::Dimension dim_start, psi::Dimension dim_end) {
    // Implementation Notes (spin-orbital)
    // F_{pq} = h_{pq} + \sum_{i}^{closed} <pi||qi>
    // e_closed = \sum_{i}^{closed} h_{ii} + 0.5 * \sum_{ij}^{closed} <ij||ij>

    auto dim = dim_end - dim_start;

    // we will use unrestricted formalism
    auto Fock_a = std::make_shared<psi::Matrix>("Fock_closed alpha", nmopi_, nmopi_);
    auto Fock_b = std::make_shared<psi::Matrix>("Fock_closed beta", nmopi_, nmopi_);

    // figure out closed-shell indices
    std::vector<int> closed_indices;
    for (int h2 = 0, offset2 = 0; h2 < nirrep_; ++h2) {
        for (int i = 0; i < dim[h2]; ++i) {
            auto ni = i + dim_start[h2] + offset2;
            closed_indices.push_back(ni);
        }
        offset2 += nmopi_[h2];
    }
    auto nclosed = closed_indices.size();

    // compute inactive Fock
    for (int h = 0, offset = 0; h < nirrep_; ++h) {
        for (int p = 0; p < nmopi_[h]; ++p) {
            auto np = p + offset;
            for (int q = 0; q < nmopi_[h]; ++q) {
                auto nq = q + offset;

                double va = full_one_electron_integrals_a_[np * nmo_ + nq];
                double vb = full_one_electron_integrals_b_[np * nmo_ + nq];

#pragma omp parallel for reduction(+ : va, vb)
                for (size_t i = 0; i < nclosed; ++i) {
                    auto ni = closed_indices[i];

                    // Fock alpha: F_{pq} = h_{pq} + \sum_{i} <pi||qi> + \sum_{I} <pI||qI>
                    va += aptei_aa(np, ni, nq, ni) + aptei_ab(np, ni, nq, ni);

                    // Fock beta: F_{PQ} = h_{PQ} + \sum_{i} <Pi||Qi> + \sum_{I} <PI||QI>
                    vb += aptei_bb(np, ni, nq, ni) + aptei_ab(ni, np, ni, nq);
                }

                Fock_a->set(h, p, q, va);
                Fock_b->set(h, p, q, vb);
            }
        }
        offset += nmopi_[h];
    }

    // compute closed-shell energy
    double e_closed = 0.0;
    for (int h1 = 0, offset1 = 0; h1 < nirrep_; ++h1) {
        for (int i = 0; i < dim[h1]; ++i) {
            auto ni = i + dim_start[h1] + offset1;
            e_closed += full_one_electron_integrals_a_[ni * nmo_ + ni];
            e_closed += full_one_electron_integrals_b_[ni * nmo_ + ni];

#pragma omp parallel for reduction(+ : e_closed)
            for (size_t j = 0; j < nclosed; ++j) {
                auto nj = closed_indices[j];

                e_closed += 0.5 * (aptei_aa(ni, nj, ni, nj) + aptei_bb(ni, nj, ni, nj));
                e_closed += aptei_ab(ni, nj, ni, nj);
            }
        }
        offset1 += nmopi_[h1];
    }

    return {Fock_a, Fock_b, e_closed};
};

std::tuple<psi::SharedMatrix, psi::SharedMatrix>
CustomIntegrals::make_fock_active(ambit::Tensor Da, ambit::Tensor Db) {
    // Implementation Notes (spin-orbital)
    // F_{pq} = \sum_{uv}^{active} <pu||qv> * gamma_{uv}

    auto nactv = mo_space_info_->size("ACTIVE");

    if (Da.dims() != Db.dims()) {
        throw std::runtime_error("Different dimensions of alpha and beta 1RDM!");
    }
    if (nactv != Da.dim(0)) {
        throw std::runtime_error("Inconsistent number of active orbitals");
    }

    auto Fock_a = std::make_shared<psi::Matrix>("Fock_active alpha", nmopi_, nmopi_);
    auto Fock_b = std::make_shared<psi::Matrix>("Fock_active beta", nmopi_, nmopi_);

    auto abs_mo_actv = mo_space_info_->absolute_mo("ACTIVE");
    auto rel_mo_actv = mo_space_info_->relative_mo("ACTIVE");

    // figure out symmetry allowed absolute index for active orbitals
    std::vector<std::tuple<size_t, size_t, size_t, size_t>> actv_indices_sym;
    for (size_t u = 0; u < nactv; ++u) {
        auto hu = rel_mo_actv[u].first;
        auto nu = abs_mo_actv[u];

        for (size_t v = 0; v < nactv; ++v) {
            if (rel_mo_actv[v].first != hu)
                continue;
            auto nv = abs_mo_actv[v];

            actv_indices_sym.push_back(std::make_tuple(u, v, nu, nv));
        }
    }
    auto actv_sym_size = actv_indices_sym.size();

    // compute active Fock
    auto& Da_data = Da.data();
    auto& Db_data = Db.data();

    for (int h = 0, offset = 0; h < nirrep_; ++h) {
        for (int p = 0; p < nmopi_[h]; ++p) {
            auto np = p + offset;
            for (int q = 0; q < nmopi_[h]; ++q) {
                auto nq = q + offset;

                double va = 0.0;
                double vb = 0.0;

#pragma omp parallel for reduction(+ : va, vb)
                for (size_t i_sym = 0; i_sym < actv_sym_size; ++i_sym) {
                    size_t u, v, nu, nv;
                    std::tie(u, v, nu, nv) = actv_indices_sym[i_sym];

                    va += aptei_aa(np, nu, nq, nv) * Da_data[u * nactv + v];
                    va += aptei_ab(np, nu, nq, nv) * Db_data[u * nactv + v];

                    vb += aptei_bb(np, nu, nq, nv) * Db_data[u * nactv + v];
                    vb += aptei_ab(nu, np, nv, nq) * Da_data[u * nactv + v];
                }

                Fock_a->set(h, p, q, va);
                Fock_b->set(h, p, q, vb);
            }
        }
        offset += nmopi_[h];
    }

    return {Fock_a, Fock_b};
};

void CustomIntegrals::transform_one_electron_integrals() {
    // the first time we transform, we keep a copy of the original integrals
    if (original_full_one_electron_integrals_a_.size() == 0) {
        original_full_one_electron_integrals_a_ = full_one_electron_integrals_a_;
        original_full_one_electron_integrals_b_ = full_one_electron_integrals_b_;
    }

    // Grab the one-electron integrals from psi4's wave function object
    auto Ha = std::make_shared<psi::Matrix>(nmopi_, nmopi_);
    auto Hb = std::make_shared<psi::Matrix>(nmopi_, nmopi_);

    // Read the one-electron integrals (T + V)
    int offset = 0;
    for (int h = 0; h < nirrep_; ++h) {
        for (int p = 0; p < nmopi_[h]; ++p) {
            for (int q = 0; q < nmopi_[h]; ++q) {
                Ha->set(h, p, q,
                        original_full_one_electron_integrals_a_[(p + offset) * nmo_ + q + offset]);
                Hb->set(h, p, q,
                        original_full_one_electron_integrals_b_[(p + offset) * nmo_ + q + offset]);
            }
        }
        offset += nmopi_[h];
    }

    // transform the one-electron integrals
    Ha->transform(Ca_);
    Hb->transform(Cb_);

    OneBody_symm_ = Ha;

    // zero these vectors
    std::fill(full_one_electron_integrals_a_.begin(), full_one_electron_integrals_a_.end(), 0.0);
    std::fill(full_one_electron_integrals_b_.begin(), full_one_electron_integrals_b_.end(), 0.0);

    // Read the one-electron integrals (T + V, restricted)
    offset = 0;
    for (int h = 0; h < nirrep_; ++h) {
        for (int p = 0; p < nmopi_[h]; ++p) {
            for (int q = 0; q < nmopi_[h]; ++q) {
                full_one_electron_integrals_a_[(p + offset) * nmo_ + q + offset] = Ha->get(h, p, q);
                full_one_electron_integrals_b_[(p + offset) * nmo_ + q + offset] = Hb->get(h, p, q);
            }
        }
        offset += nmopi_[h];
    }
}

void CustomIntegrals::transform_two_electron_integrals() {
    if (not save_original_tei_) {
        original_V_aa_ = ambit::Tensor::build(tensor_type_, "V_aa", {nmo_, nmo_, nmo_, nmo_});
        original_V_ab_ = ambit::Tensor::build(tensor_type_, "V_ab", {nmo_, nmo_, nmo_, nmo_});
        original_V_bb_ = ambit::Tensor::build(tensor_type_, "V_bb", {nmo_, nmo_, nmo_, nmo_});

        original_V_aa_.data() = full_aphys_tei_aa_;
        original_V_ab_.data() = full_aphys_tei_ab_;
        original_V_bb_.data() = full_aphys_tei_bb_;

        save_original_tei_ = true;
    }

    auto Ca = ambit::Tensor::build(tensor_type_, "Ca", {nmo_, nmo_});
    auto Cb = ambit::Tensor::build(tensor_type_, "Cb", {nmo_, nmo_});

    auto& Ca_data = Ca.data();
    auto& Cb_data = Cb.data();

    int offset = 0;
    for (int h = 0; h < nirrep_; ++h) {
        for (int p = 0; p < nmopi_[h]; ++p) {
            for (int q = 0; q < nmopi_[h]; ++q) {
                int p_full = p + offset;
                int q_full = q + offset;
                Ca_data[p_full * nmo_ + q_full] = Ca_->get(h, p, q);
                Cb_data[p_full * nmo_ + q_full] = Cb_->get(h, p, q);
            }
        }
        offset += nmopi_[h];
    }

    auto T = ambit::Tensor::build(tensor_type_, "temp", {nmo_, nmo_, nmo_, nmo_});

    T("ijkl") = original_V_aa_("pqrs") * Ca("pi") * Ca("qj") * Ca("rk") * Ca("sl");
    full_aphys_tei_aa_ = T.data();

    T("ijkl") = original_V_ab_("pqrs") * Ca("pi") * Cb("qj") * Ca("rk") * Cb("sl");
    full_aphys_tei_ab_ = T.data();

    T("ijkl") = original_V_bb_("pqrs") * Cb("pi") * Cb("qj") * Cb("rk") * Cb("sl");
    full_aphys_tei_bb_ = T.data();
}

void CustomIntegrals::update_orbitals(std::shared_ptr<psi::Matrix> Ca,
                                      std::shared_ptr<psi::Matrix> Cb) {
    // 1. Copy orbitals and, if necessary, test they meet the spin restriction condition
    Ca_->copy(Ca);
    Cb_->copy(Cb);

    if (spin_restriction_ == IntegralSpinRestriction::Restricted) {
        if (not test_orbital_spin_restriction(Ca, Cb)) {
            Ca->print();
            Cb->print();
            auto msg = "ForteIntegrals::update_orbitals was passed two different sets of orbitals"
                       "\n  but the integral object assumes restricted orbitals";
            throw std::runtime_error(msg);
        }
    }

    // 2. Re-transform the integrals
    aptei_idx_ = nmo_;
    transform_one_electron_integrals();
    transform_two_electron_integrals();
    gather_integrals();
    outfile->Printf("\n  Integrals are about to be updated.");
    freeze_core_orbitals();
}

// void CustomIntegrals::resort_integrals_after_freezing() {}

//    // Read the integrals from a file
//    std::string filename("INTDUMP");
//    std::ifstream file(filename);

//    if (not file.is_open()) {
//    }
//    std::string str((std::istreambuf_iterator<char>(file)),
//    std::istreambuf_iterator<char>());

//    std::vector<std::string> lines = split_string(str, "\n");

//    std::string open_tag("&FCI");
//    std::string close_tag("&END");

//    int nelec = 0;
//    int norb = 0;
//    int ms2 = 0;
//    std::vector<int> orbsym;
//    std::vector<double> two_electron_integrals_chemist;

//    bool parsing_section = false;
//    for (const auto& line : lines) {
//        outfile->Printf("\n%s", line.c_str());
//        if (line.find(close_tag) != std::string::npos) {
//            parsing_section = false;
//            // now we know how many orbitals are there and we can allocate memory for the
//            one- and
//            // two-electron integrals
//            custom_integrals_allocate(norb, orbsym);
//            two_electron_integrals_chemist.assign(num_tei_, 0.0);
//        } else if (line.find(open_tag) != std::string::npos) {
//            parsing_section = true;
//        } else {
//            if (parsing_section) {
//                std::vector<std::string> split_line = split_string(line, "=");
//                if (split_line[0] == "NORB") {
//                    split_line[1].pop_back();
//                    norb = stoi(split_line[1]);
//                }
//                if (split_line[0] == "NELEC") {
//                    split_line[1].pop_back();
//                    nelec = stoi(split_line[1]);
//                }
//                if (split_line[0] == "MS2") {
//                    split_line[1].pop_back();
//                    ms2 = stoi(split_line[1]);
//                }
//                if (split_line[0] == "ORBSYM") {
//                    split_line[1].pop_back();
//                    std::vector<std::string> vals = split_string(split_line[1], ",");
//                    for (const auto& val : vals) {
//                        orbsym.push_back(stoi(val));
//                    }
//                }
//            } else {
//                if (line.size() > 10) {
//                    std::vector<std::string> split_line = split_string(line, " ");
//                    double integral = stoi(split_line[0]);
//                    int p = stoi(split_line[1]);
//                    int q = stoi(split_line[2]);
//                    int r = stoi(split_line[3]);
//                    int s = stoi(split_line[4]);

//                    if (q == 0) {
//                        // orbital energies, skip them
//                    } else if ((r == 0) and (s == 0)) {
//                        // one-electron integrals
//                        full_one_electron_integrals_a_[(p - 1) * aptei_idx_ + q - 1] =
//                        integral; full_one_electron_integrals_b_[(p - 1) * aptei_idx_ + q
//                        - 1] = integral; full_one_electron_integrals_a_[(q - 1) *
//                        aptei_idx_ + p - 1] = integral; full_one_electron_integrals_b_[(q
//                        - 1) * aptei_idx_ + p - 1] = integral;
//                        one_electron_integrals_a_[(p - 1) * aptei_idx_ + q - 1] =
//                        integral; one_electron_integrals_b_[(p - 1) * aptei_idx_ + q - 1]
//                        = integral; one_electron_integrals_a_[(q - 1) * aptei_idx_ + p -
//                        1] = integral; one_electron_integrals_b_[(q - 1) * aptei_idx_ + p
//                        - 1] = integral;
//                    } else {
//                        // two-electron integrals
//                        two_electron_integrals_chemist[four(p, q, r, s)] = integral;
//                    }
//                }
//            }
//        }
//    }

//    // Store the integrals
//    for (size_t p = 0; p < nmo_; ++p) {
//        for (size_t q = 0; q < nmo_; ++q) {
//            for (size_t r = 0; r < nmo_; ++r) {
//                for (size_t s = 0; s < nmo_; ++s) {
//                    // <pq||rs> = <pq|rs> - <pq|sr> = (pr|qs) - (ps|qr)
//                    double direct = two_electron_integrals_chemist[INDEX4(p, r, q, s)];
//                    double exchange = two_electron_integrals_chemist[INDEX4(p, s, q, r)];
//                    size_t index = aptei_index(p, q, r, s);
//                    aphys_tei_aa[index] = direct - exchange;
//                    aphys_tei_ab[index] = direct;
//                    aphys_tei_bb[index] = direct - exchange;
//                }
//            }
//        }
//    }

//    std::string s(std::istreambuf_iterator<char>(file >> std::skipws),
//                   std::istreambuf_iterator<char>());

//    std::copy(std::istream_iterator<std::string>(file),
//              std::istream_iterator<std::string>(),
//              std::back_inserter(lines));

//    outfile->Printf("%s",s.c_str());

//    for (size_t p = 0; p < nmo_; ++p) {
//        for (size_t q = 0; q < nmo_; ++q) {
//            one_electron_integrals_a_[p * nmo_ + q] = 0.0;
//            one_electron_integrals_b_[p * nmo_ + q] = 0.0;
//        }
//    }

//    for (size_t pqrs = 0; pqrs < num_aptei_; ++pqrs)
//        aphys_tei_aa[pqrs] = 0.0;
//    for (size_t pqrs = 0; pqrs < num_aptei_; ++pqrs)
//        aphys_tei_ab[pqrs] = 0.0;
//    for (size_t pqrs = 0; pqrs < num_aptei_; ++pqrs)
//        aphys_tei_bb[pqrs] = 0.0;

//    // Store the integrals
//    for (size_t p = 0; p < nmo_; ++p) {
//        for (size_t q = 0; q < nmo_; ++q) {
//            for (size_t r = 0; r < nmo_; ++r) {
//                for (size_t s = 0; s < nmo_; ++s) {
//                    // <pq||rs> = <pq|rs> - <pq|sr> = (pr|qs) - (ps|qr)
//                    double direct = 0.0;
//                    double exchange = 0.0;
//                    size_t index = aptei_index(p, q, r, s);
//                    aphys_tei_aa[index] = direct - exchange;
//                    aphys_tei_ab[index] = direct;
//                    aphys_tei_bb[index] = direct - exchange;
//                }
//            }
//        }
//    }
} // namespace forte<|MERGE_RESOLUTION|>--- conflicted
+++ resolved
@@ -205,10 +205,6 @@
             auto p_corr = p + corr_offset;
             auto p_full = cmotomo_[p + corr_offset] - full_offset;
 
-<<<<<<< HEAD
-#pragma omp parallel for
-=======
->>>>>>> f74e3b22
             for (int q = 0; q < ncmopi_[h]; ++q) {
                 auto q_corr = q + corr_offset;
                 auto q_full = cmotomo_[q + corr_offset] - full_offset;
