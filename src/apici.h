--- conflicted
+++ resolved
@@ -227,13 +227,9 @@
     /// The Olsen propagator
     void propagate_Olsen(det_vec& dets, std::vector<double>& C, double spawning_threshold, double S);
     /// The Davidson-Liu propagator
-<<<<<<< HEAD
-    void propagate_DavidsonLiu(det_vec& dets, std::vector<double>& C, double tau, double spawning_threshold);
+    void propagate_DavidsonLiu(det_vec& dets, std::vector<double>& C, double spawning_threshold);
     /// The Chebyshev propagator
     void propagate_Chebyshev(det_vec& dets,std::vector<double>& C,double tau,double spawning_threshold,double S);
-=======
-    void propagate_DavidsonLiu(det_vec& dets, std::vector<double>& C, double spawning_threshold);
->>>>>>> 718e59fb
 
     /// Apply tau H to a set of determinants
     void apply_tau_H(double tau, double spawning_threshold, det_vec &dets, const std::vector<double>& C, det_hash<>& dets_C_map, double S);
