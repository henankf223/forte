--- conflicted
+++ resolved
@@ -1060,15 +1060,8 @@
 
     int nbin = static_cast<int>(std::ceil(guess_size / (nbyte)));
 
-<<<<<<< HEAD
 #pragma omp parallel
     {
-=======
-        for (size_t P = start; P < end; ++P) {
-            STLBitsetDeterminant& det(P_dets[P]);
-            double evecs_P_row_norm = evecs->get_row(0, P)->norm();
->>>>>>> b92576e6
-
         int tid = omp_get_thread_num();
         int ntds = omp_get_num_threads();
 
@@ -1076,7 +1069,6 @@
             nbin = ntds;
         }
 
-<<<<<<< HEAD
         if (tid == 0) {
             outfile->Printf("\n  Number of bins for exitation space:  %d", nbin);
             outfile->Printf("\n  Number of threads: %d", ntds);
@@ -1089,8 +1081,8 @@
         size_t end_idx = start_idx + bin_size;
         for (int bin = 0; bin < nbin; ++bin) {
 
-            // det_hash<std::vector<double>> A_I;
-            std::vector<std::pair<STLBitsetDeterminant, std::vector<double>>> A_I;
+            det_hash<std::vector<double>> A_I;
+            //std::vector<std::pair<STLBitsetDeterminant, std::vector<double>>> A_I;
 
             const std::vector<STLBitsetDeterminant>& dets = P_space.determinants();
             for (size_t I = start_idx; I < end_idx; ++I) {
@@ -1113,16 +1105,6 @@
                     for (int a = 0; a < nvalpha; ++a) {
                         int aa = avir[a];
                         if ((mo_symmetry_[ii] ^ mo_symmetry_[aa]) == 0) {
-=======
-            // Generate alpha excitations
-            for (int i = 0; i < noalpha; ++i) {
-                int ii = aocc[i];
-                for (int a = 0; a < nvalpha; ++a) {
-                    int aa = avir[a];
-                    if ((mo_symmetry_[ii] ^ mo_symmetry_[aa]) == 0) {
-                        double HIJ = det.slater_rules_single_alpha(ii, aa);
-                        if ((std::fabs(HIJ) * evecs_P_row_norm >= screen_thresh_)) {
->>>>>>> b92576e6
                             new_det = det;
                             new_det.set_alfa_bit(ii, false);
                             new_det.set_alfa_bit(aa, true);
@@ -1147,24 +1129,12 @@
                         }
                     }
                 }
-<<<<<<< HEAD
                 // Generate beta excitations
                 for (int i = 0; i < nobeta; ++i) {
                     int ii = bocc[i];
                     for (int a = 0; a < nvbeta; ++a) {
                         int aa = bvir[a];
                         if ((mo_symmetry_[ii] ^ mo_symmetry_[aa]) == 0) {
-=======
-            }
-            // Generate beta excitations
-            for (int i = 0; i < nobeta; ++i) {
-                int ii = bocc[i];
-                for (int a = 0; a < nvbeta; ++a) {
-                    int aa = bvir[a];
-                    if ((mo_symmetry_[ii] ^ mo_symmetry_[aa]) == 0) {
-                        double HIJ = det.slater_rules_single_beta(ii, aa);
-                        if ((std::fabs(HIJ) * evecs_P_row_norm >= screen_thresh_)) {
->>>>>>> b92576e6
                             new_det = det;
                             new_det.set_beta_bit(ii, false);
                             new_det.set_beta_bit(aa, true);
@@ -1189,7 +1159,6 @@
                         }
                     }
                 }
-<<<<<<< HEAD
                 // Generate aa excitations
                 for (int i = 0; i < noalpha; ++i) {
                     int ii = aocc[i];
@@ -1201,23 +1170,6 @@
                                 int bb = avir[b];
                                 if ((mo_symmetry_[ii] ^ mo_symmetry_[jj] ^ mo_symmetry_[aa] ^
                                      mo_symmetry_[bb]) == 0) {
-=======
-            }
-
-            // Generate aa excitations
-            for (int i = 0; i < noalpha; ++i) {
-                int ii = aocc[i];
-                for (int j = i + 1; j < noalpha; ++j) {
-                    int jj = aocc[j];
-                    for (int a = 0; a < nvalpha; ++a) {
-                        int aa = avir[a];
-                        for (int b = a + 1; b < nvalpha; ++b) {
-                            int bb = avir[b];
-                            if ((mo_symmetry_[ii] ^ mo_symmetry_[jj] ^ mo_symmetry_[aa] ^
-                                 mo_symmetry_[bb]) == 0) {
-                                double HIJ = fci_ints_->tei_aa(ii, jj, aa, bb);
-                                if ((std::fabs(HIJ) * evecs_P_row_norm >= screen_thresh_)) {
->>>>>>> b92576e6
                                     new_det = det;
                                     double sign = new_det.double_excitation_aa(ii, jj, aa, bb);
                                     if (P_space.has_det(new_det))
@@ -1244,7 +1196,6 @@
                         }
                     }
                 }
-<<<<<<< HEAD
                 // Generate bb excitations
                 for (int i = 0; i < nobeta; ++i) {
                     int ii = bocc[i];
@@ -1256,23 +1207,6 @@
                                 int bb = bvir[b];
                                 if ((mo_symmetry_[ii] ^ mo_symmetry_[jj] ^ mo_symmetry_[aa] ^
                                      mo_symmetry_[bb]) == 0) {
-=======
-            }
-
-            // Generate ab excitations
-            for (int i = 0; i < noalpha; ++i) {
-                int ii = aocc[i];
-                for (int j = 0; j < nobeta; ++j) {
-                    int jj = bocc[j];
-                    for (int a = 0; a < nvalpha; ++a) {
-                        int aa = avir[a];
-                        for (int b = 0; b < nvbeta; ++b) {
-                            int bb = bvir[b];
-                            if ((mo_symmetry_[ii] ^ mo_symmetry_[jj] ^ mo_symmetry_[aa] ^
-                                 mo_symmetry_[bb]) == 0) {
-                                double HIJ = fci_ints_->tei_ab(ii, jj, aa, bb);
-                                if ((std::fabs(HIJ) * evecs_P_row_norm >= screen_thresh_)) {
->>>>>>> b92576e6
                                     new_det = det;
                                     double sign = new_det.double_excitation_bb(ii, jj, aa, bb);
                                     if (P_space.has_det(new_det))
@@ -1299,7 +1233,6 @@
                         }
                     }
                 }
-<<<<<<< HEAD
                 // Generate ab excitations
                 for (int i = 0; i < noalpha; ++i) {
                     int ii = aocc[i];
@@ -1311,23 +1244,6 @@
                                 int bb = bvir[b];
                                 if ((mo_symmetry_[ii] ^ mo_symmetry_[jj] ^ mo_symmetry_[aa] ^
                                      mo_symmetry_[bb]) == 0) {
-=======
-            }
-
-            // Generate bb excitations
-            for (int i = 0; i < nobeta; ++i) {
-                int ii = bocc[i];
-                for (int j = i + 1; j < nobeta; ++j) {
-                    int jj = bocc[j];
-                    for (int a = 0; a < nvbeta; ++a) {
-                        int aa = bvir[a];
-                        for (int b = a + 1; b < nvbeta; ++b) {
-                            int bb = bvir[b];
-                            if ((mo_symmetry_[ii] ^
-                                 (mo_symmetry_[jj] ^ (mo_symmetry_[aa] ^ mo_symmetry_[bb]))) == 0) {
-                                double HIJ = fci_ints_->tei_bb(ii, jj, aa, bb);
-                                if ((std::fabs(HIJ) * evecs_P_row_norm >= screen_thresh_)) {
->>>>>>> b92576e6
                                     new_det = det;
                                     double sign = new_det.double_excitation_ab(ii, jj, aa, bb);
                                     if (P_space.has_det(new_det))
