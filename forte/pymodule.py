#
# @BEGIN LICENSE
#
# forte_inversion by Psi4 Developer, a plugin to:
#
# Psi4: an open-source quantum chemistry software package
#
# Copyright (c) 2007-2016 The Psi4 Developers.
#
# The copyrights for code used from other parties are included in
# the corresponding files.
#
# This program is free software; you can redistribute it and/or modify
# it under the terms of the GNU Lesser General Public License as published by
# the Free Software Foundation; either version 2 of the License, or
# (at your option) any later version.
#
# This program is distributed in the hope that it will be useful,
# but WITHOUT ANY WARRANTY; without even the implied warranty of
# MERCHANTABILITY or FITNESS FOR A PARTICULAR PURPOSE.  See the
# GNU Lesser General Public License for more details.
#
# You should have received a copy of the GNU Lesser General Public License along
# with this program; if not, write to the Free Software Foundation, Inc.,
# 51 Franklin Street, Fifth Floor, Boston, MA 02110-1301 USA.
#
# @END LICENSE
#

import time
import math
import warnings
import pathlib

import numpy as np
import psi4
import forte
import psi4.driver.p4util as p4util
from psi4.driver.procrouting import proc_util
import forte.proc.fcidump
from forte.proc.dsrg import ProcedureDSRG
from forte.proc.orbital_helpers import ortho_orbs_forte, orbital_projection
from forte.proc.orbital_helpers import read_orbitals, dump_orbitals
from forte.proc.aset2 import aset2_driver

def run_psi4_ref(ref_type, molecule, print_warning=False, **kwargs):
    """
    Perform a new Psi4 computation and return a Psi4 Wavefunction object.

    :param ref_type: a Python string for reference type
    :param molecule: a Psi4 Molecule object on which computation is performed
    :param print_warning: Boolean for printing warnings on screen
    :param kwargs: named arguments associated with Psi4

    :return: a Psi4 Wavefunction object from the fresh Psi4 run
    """
    ref_type = ref_type.lower().strip()

    if ref_type in ['scf', 'hf', 'rhf', 'rohf', 'uhf']:
        if print_warning:
            msg = [
                'Forte is using orbitals from a Psi4 SCF reference.',
                'This is not the best for multireference computations.',
                'To use Psi4 CASSCF orbitals, set REF_TYPE to CASSCF.'
            ]
            msg = '\n  '.join(msg)
            warnings.warn(f"\n  {msg}\n", UserWarning)

        wfn = psi4.driver.scf_helper('forte', molecule=molecule, **kwargs)
    elif ref_type in ['casscf', 'rasscf']:
        wfn = psi4.proc.run_detcas(ref_type, molecule=molecule, **kwargs)
    else:
        raise ValueError(f"Invalid REF_TYPE: {ref_type.upper()} not available!")

    return wfn


def check_MO_orthonormality(S, Ca):
    """
    Return whether the MO overlap matrix is identity or not.
    S_MO = Ca^T S_SO Ca.
    The MO overlap is the identity if and only if the orbitals are orthonormal.
    Most electronic structure methods are derived assuming orthonormal orbitals.

    :param S: a Psi4 Matrix of overlap integrals in the SO basis
    :param Ca: a Psi4 Matrix that holds orbital coefficients

    :return: S_MO == I
    """
    p4print = psi4.core.print_out

    p4print("\n  Checking orbital orthonormality against current geometry ...")

    S = S.clone()
    S.transform(Ca)  # S = Ca^T S Ca

    # test orbital orthonormality
    identity = S.clone()
    identity.identity()
    S.subtract(identity)
    absmax = S.absmax()

    if absmax > 1.0e-8:
        p4print("\n\n  Forte Warning: ")
        p4print("Input orbitals are NOT from the current geometry!")
        p4print(f"\n  Max value of MO overlap: {absmax:.15f}\n")
        return False
    else:
        p4print(" Done (OK)\n\n")
        return True


def prepare_psi4_ref_wfn(options, **kwargs):
    """
    Prepare a Psi4 Wavefunction as reference for Forte.
    :param options: a ForteOptions object for options
    :param kwargs: named arguments associated with Psi4
    :return: (the processed Psi4 Wavefunction, a Forte MOSpaceInfo object)

    Notes:
        We will create a new Psi4 Wavefunction (wfn_new) if necessary.

        1. For an empty ref_wfn, wfn_new will come from Psi4 SCF or MCSCF.

        2. For a valid ref_wfn, we will test the orbital orthonormality against molecule.
           If the orbitals from ref_wfn are consistent with the active geometry,
           wfn_new will simply be a link to ref_wfn.
           If not, we will rerun a Psi4 SCF and orthogonalize orbitals, where
           wfn_new comes from this new Psi4 SCF computation.
    """
    p4print = psi4.core.print_out

    # grab reference Wavefunction and Molecule from kwargs
    kwargs = p4util.kwargs_lower(kwargs)

    ref_wfn = kwargs.get('ref_wfn', None)

    molecule = kwargs.pop('molecule', psi4.core.get_active_molecule())
    point_group = molecule.point_group().symbol()

    # try to read orbitals from file
    Ca = read_orbitals() if options.get_bool('READ_ORBITALS') else None

    need_orbital_check = True
    fresh_ref_wfn = True if ref_wfn is None else False

    if ref_wfn is None:
        ref_type = options.get_str('REF_TYPE')
        p4print('\n  No reference wave function provided for Forte.' f' Computing {ref_type} orbitals using Psi4 ...\n')

        # no warning printing for MCSCF
        job_type = options.get_str('JOB_TYPE')
        do_mcscf = (job_type in ["CASSCF", "MCSCF_TWO_STEP"] or options.get_bool("CASSCF_REFERENCE"))

        # run Psi4 SCF or MCSCF
        ref_wfn = run_psi4_ref(ref_type, molecule, not do_mcscf, **kwargs)

        need_orbital_check = False if Ca is None else True
    else:
        # Ca from file has higher priority than that of ref_wfn
        Ca = ref_wfn.Ca().clone() if Ca is None else Ca

    # build Forte MOSpaceInfo
    nmopi = ref_wfn.nmopi()
    mo_space_info = forte.make_mo_space_info(nmopi, point_group, options)

    # do we need to check MO overlap?
    if not need_orbital_check:
        wfn_new = ref_wfn
    else:
        # test if input Ca has the correct dimension
        if Ca.rowdim() != nmopi or Ca.coldim() != nmopi:
            raise ValueError("Invalid orbitals: different basis set / molecule")

        new_S = psi4.core.Wavefunction.build(molecule, options.get_str("BASIS")).S()

        if check_MO_orthonormality(new_S, Ca):
            wfn_new = ref_wfn
            wfn_new.Ca().copy(Ca)
        else:
            if fresh_ref_wfn:
                wfn_new = ref_wfn
                wfn_new.Ca().copy(ortho_orbs_forte(wfn_new, mo_space_info, Ca))
            else:
                p4print("\n  Perform new SCF at current geometry ...\n")

                kwargs_copy = {k: v for k, v in kwargs.items() if k != 'ref_wfn'}
                wfn_new = run_psi4_ref('scf', molecule, False, **kwargs_copy)

                # orthonormalize orbitals
                wfn_new.Ca().copy(ortho_orbs_forte(wfn_new, mo_space_info, Ca))

                # copy wfn_new to ref_wfn
                ref_wfn.shallow_copy(wfn_new)

    # set DF and MINAO basis
    if 'DF' in options.get_str('INT_TYPE'):
        aux_basis = psi4.core.BasisSet.build(
            molecule, 'DF_BASIS_MP2', options.get_str('DF_BASIS_MP2'), 'RIFIT', options.get_str('BASIS')
        )
        wfn_new.set_basisset('DF_BASIS_MP2', aux_basis)

    if options.get_str('MINAO_BASIS'):
        minao_basis = psi4.core.BasisSet.build(molecule, 'MINAO_BASIS', options.get_str('MINAO_BASIS'))
        wfn_new.set_basisset('MINAO_BASIS', minao_basis)

    return wfn_new, mo_space_info


def prepare_forte_objects_from_psi4_wfn(options, wfn, mo_space_info):
    """
    Take a psi4 wavefunction object and prepare the ForteIntegrals, SCFInfo, and MOSpaceInfo objects

    Parameters
    ----------
    options : ForteOptions
        A Forte ForteOptions object
    wfn : psi4 Wavefunction
        A psi4 Wavefunction object
    mo_space_info : the MO space info read from options
        A Forte MOSpaceInfo object

    Returns
    -------
    tuple(ForteIntegrals, SCFInfo, MOSpaceInfo)
        a tuple containing the ForteIntegrals, SCFInfo, and MOSpaceInfo objects
    """

    # Call methods that project the orbitals (AVAS, embedding)
    mo_space_info = orbital_projection(wfn, options, mo_space_info)

    # Build Forte SCFInfo object
    scf_info = forte.SCFInfo(wfn)

    # Build a map from Forte StateInfo to the weights
    state_weights_map = forte.make_state_weights_map(options, mo_space_info)

    return (state_weights_map, mo_space_info, scf_info)


def make_state_info_from_fcidump(fcidump, options):
    nel = fcidump['nelec']
    if not options.is_none("NEL"):
        nel = options.get_int("NEL")

    multiplicity = fcidump['ms2'] + 1
    if not options.is_none("MULTIPLICITY"):
        multiplicity = options.get_int("MULTIPLICITY")

    # If the user did not specify ms determine the value from the input or
    # take the lowest value consistent with the value of "MULTIPLICITY"
    # For example:
    #    singlet: multiplicity = 1 -> twice_ms = 0 (ms = 0)
    #    doublet: multiplicity = 2 -> twice_ms = 1 (ms = 1/2)
    #    triplet: multiplicity = 3 -> twice_ms = 0 (ms = 0)
    twice_ms = (multiplicity + 1) % 2
    if not options.is_none("MS"):
        twice_ms = int(round(2.0 * options.get_double("MS")))

    if (((nel - twice_ms) % 2) != 0):
        raise Exception(f'Forte: the value of MS ({twice_ms}/2) is incompatible with the number of electrons ({nel})')

    na = (nel + twice_ms) // 2
    nb = nel - na

    irrep = fcidump['isym']
    if not options.is_none("ROOT_SYM"):
        irrep = options.get_int("ROOT_SYM")

    return forte.StateInfo(na, nb, multiplicity, twice_ms, irrep)


def prepare_forte_objects_from_fcidump(options, path='.'):
    fcidump_file = options.get_str('FCIDUMP_FILE')
    filename = pathlib.Path(path) / fcidump_file
    psi4.core.print_out(f'\n  Reading integral information from FCIDUMP file {filename}')
    fcidump = forte.proc.fcidump_from_file(filename, convert_to_psi4=True)

    irrep_size = {'c1': 1, 'ci': 2, 'c2': 2, 'cs': 2, 'd2': 4, 'c2v': 4, 'c2h': 4, 'd2h': 8}

    nmo = len(fcidump['orbsym'])
    if 'pntgrp' in fcidump:
        nirrep = irrep_size[fcidump['pntgrp'].lower()]
        nmopi_list = [fcidump['orbsym'].count(h) for h in range(nirrep)]
    else:
        fcidump['pntgrp'] = 'C1'  # set the point group to C1
        fcidump['isym'] = 0  # shift by -1
        nirrep = 1
        nmopi_list = [nmo]

    nmopi_offset = [sum(nmopi_list[0:h]) for h in range(nirrep)]

    nmopi = psi4.core.Dimension(nmopi_list)

    # Create the MOSpaceInfo object
    mo_space_info = forte.make_mo_space_info(nmopi, fcidump['pntgrp'], options)

    # Call methods that project the orbitals (AVAS, embedding)
    # skipped due to lack of functionality

    # Averaging spin multiplets if doing spin-adapted computation
    if options.get_str('CORRELATION_SOLVER') == 'SA-MRDSRG':
        options.set_bool('SPIN_AVG_DENSITY', True)

    # manufacture a SCFInfo object from the FCIDUMP file (this assumes C1 symmetry)
    nel = fcidump['nelec']
    ms2 = fcidump['ms2']
    na = (nel + ms2) // 2
    nb = nel - na
    if fcidump['pntgrp'] == 'C1':
        doccpi = psi4.core.Dimension([nb])
        soccpi = psi4.core.Dimension([ms2])
    else:
        doccpi = options.get_int_vec('FCIDUMP_DOCC')
        soccpi = options.get_int_vec('FCIDUMP_SOCC')
        if len(doccpi) + len(soccpi) == 0:
            print('Reading a FCIDUMP file that uses symmetry but no DOCC and SOCC is specified.')
            print('Use the FCIDUMP_DOCC and FCIDUMP_SOCC options to specify the number of occupied orbitals per irrep.')
            doccpi = psi4.core.Dimension([0] * nirrep)
            soccpi = psi4.core.Dimension([0] * nirrep)

    if 'epsilon' in fcidump:
        epsilon_a = psi4.core.Vector.from_array(fcidump['epsilon'])
        epsilon_b = psi4.core.Vector.from_array(fcidump['epsilon'])
    else:
        # manufacture Fock matrices
        epsilon_a = psi4.core.Vector(nmo)
        epsilon_b = psi4.core.Vector(nmo)
        hcore = fcidump['hcore']
        eri = fcidump['eri']
        nmo = fcidump['norb']
        for i in range(nmo):
            val = hcore[i, i]
            for h in range(nirrep):
                for j in range(nmopi_offset[h], nmopi_offset[h] + doccpi[h] + soccpi[h]):
                    val += eri[i, i, j, j] - eri[i, j, i, j]
                for j in range(nmopi_offset[h], nmopi_offset[h] + doccpi[h]):
                    val += eri[i, i, j, j]
            epsilon_a.set(i, val)

            val = hcore[i, i]
            for h in range(nirrep):
                for j in range(nmopi_offset[h], nmopi_offset[h] + doccpi[h] + soccpi[h]):
                    val += eri[i, i, j, j]
                for j in range(nmopi_offset[h], nmopi_offset[h] + doccpi[h]):
                    val += eri[i, i, j, j] - eri[i, j, i, j]
            epsilon_b.set(i, val)

    scf_info = forte.SCFInfo(nmopi, doccpi, soccpi, 0.0, epsilon_a, epsilon_b)

    state_info = make_state_info_from_fcidump(fcidump, options)
    state_weights_map = {state_info: [1.0]}
    return (state_weights_map, mo_space_info, scf_info, fcidump)


def make_ints_from_fcidump(fcidump, options, mo_space_info):
    # transform two-electron integrals from chemist to physicist notation
    eri = fcidump['eri']
    nmo = fcidump['norb']
    eri_aa = np.zeros((nmo, nmo, nmo, nmo))
    eri_ab = np.zeros((nmo, nmo, nmo, nmo))
    eri_bb = np.zeros((nmo, nmo, nmo, nmo))
    # <ij||kl> = (ik|jl) - (il|jk)
    eri_aa += np.einsum('ikjl->ijkl', eri)
    eri_aa -= np.einsum('iljk->ijkl', eri)
    # <ij|kl> = (ik|jl)
    eri_ab = np.einsum('ikjl->ijkl', eri)
    # <ij||kl> = (ik|jl) - (il|jk)
    eri_bb += np.einsum('ikjl->ijkl', eri)
    eri_bb -= np.einsum('iljk->ijkl', eri)

    return forte.make_custom_ints(
        options, mo_space_info, fcidump['enuc'], fcidump['hcore'].flatten(), fcidump['hcore'].flatten(),
        eri_aa.flatten(), eri_ab.flatten(), eri_bb.flatten()
    )


def prepare_forte_options():
    """
    Return a ForteOptions object.
    """
    # Get the option object
    psi4_options = psi4.core.get_options()
    psi4_options.set_current_module('FORTE')

    # Get the forte option object
    options = forte.forte_options
    options.get_options_from_psi4(psi4_options)

    # Averaging spin multiplets if doing spin-adapted computation
    if options.get_str('CORRELATION_SOLVER') in ('SA-MRDSRG', 'SA_MRDSRG'):
        options.set_bool('SPIN_AVG_DENSITY', True)

    return options


def prepare_forte_objects(options, name, **kwargs):
    """
    Prepare the ForteIntegrals, SCFInfo, and MOSpaceInfo objects.
    :param options: the ForteOptions object
    :param name: the name of the module associated with Psi4
    :param kwargs: named arguments associated with Psi4
    :return: a tuple of (Wavefunction, ForteIntegrals, SCFInfo, MOSpaceInfo, FCIDUMP)
    """
    lowername = name.lower().strip()

    if 'FCIDUMP' in options.get_str('INT_TYPE'):
        if 'FIRST' in options.get_str('DERTYPE'):
            raise Exception("Energy gradients NOT available for custom integrals!")

        psi4.core.print_out('\n  Preparing forte objects from a custom source\n')
        forte_objects = prepare_forte_objects_from_fcidump(options)
        state_weights_map, mo_space_info, scf_info, fcidump = forte_objects
        ref_wfn = None
    else:
        psi4.core.print_out('\n\n  Preparing forte objects from a Psi4 Wavefunction object')
        ref_wfn, mo_space_info = prepare_psi4_ref_wfn(options, **kwargs)
        forte_objects = prepare_forte_objects_from_psi4_wfn(options, ref_wfn, mo_space_info)
        state_weights_map, mo_space_info, scf_info = forte_objects
        fcidump = None

    return ref_wfn, state_weights_map, mo_space_info, scf_info, fcidump


def forte_driver(state_weights_map, scf_info, options, ints, mo_space_info):
    """
    Driver to perform a Forte calculation using new solvers.

    :param state_weights_map: dictionary of {state: weights}
    :param scf_info: a SCFInfo object of Forte
    :param options: a ForteOptions object of Forte
    :param ints: a ForteIntegrals object of Forte
    :param mo_space_info: a MOSpaceInfo object of Forte

    :return: the computed energy
    """
    # map state to number of roots
    state_map = forte.to_state_nroots_map(state_weights_map)

    # create an active space solver object and compute the energy
    active_space_solver_type = options.get_str('ACTIVE_SPACE_SOLVER')
    as_ints = forte.make_active_space_ints(mo_space_info, ints, "ACTIVE", ["RESTRICTED_DOCC"])
    active_space_solver = forte.make_active_space_solver(
        active_space_solver_type, state_map, scf_info, mo_space_info, as_ints, options
    )
    state_energies_list = active_space_solver.compute_energy()

    if options.get_bool('SPIN_ANALYSIS'):
        rdms = active_space_solver.compute_average_rdms(state_weights_map, 2)
        forte.perform_spin_analysis(rdms, options, mo_space_info, as_ints)

    # solver for dynamical correlation from DSRG
    correlation_solver_type = options.get_str('CORRELATION_SOLVER')
    if correlation_solver_type != 'NONE':
        dsrg_proc = ProcedureDSRG(active_space_solver, state_weights_map, mo_space_info, ints, options, scf_info)
        return_en = dsrg_proc.compute_energy()
        dsrg_proc.print_summary()
        dsrg_proc.push_to_psi4_environment()
    else:
        average_energy = forte.compute_average_state_energy(state_energies_list, state_weights_map)
        return_en = average_energy

    return return_en


def run_forte(name, **kwargs):
    r"""Function encoding sequence of PSI module and plugin calls so that
    forte can be called via :py:func:`~driver.energy`. For post-scf plugins.

    >>> energy('forte')

    """

    # # Start Forte, initialize ambit
    # my_proc_n_nodes = forte.startup()
    # my_proc, n_nodes = my_proc_n_nodes

    # Build Forte options
    options = prepare_forte_options()

    # Print the banner
    forte.banner()

    # Prepare Forte objects: state_weights_map, mo_space_info, scf_info
    forte_objects = prepare_forte_objects(options, name, **kwargs)
    ref_wfn, state_weights_map, mo_space_info, scf_info, fcidump = forte_objects

    # Run a method
    job_type = options.get_str('JOB_TYPE')

    if job_type == 'NONE':
        psi4.core.set_scalar_variable('CURRENT ENERGY', 0.0)
        # forte.cleanup()
        return ref_wfn

    start_pre_ints = time.time()

    if 'FCIDUMP' in options.get_str('INT_TYPE'):
        psi4.core.print_out('\n  Forte will use custom integrals')
        # Make an integral object from the psi4 wavefunction object
        ints = make_ints_from_fcidump(fcidump, options, mo_space_info)
    elif job_type != 'ASET2':
        psi4.core.print_out('\n  Forte will use psi4 integrals')
        # Make an integral object from the psi4 wavefunction object
        ints = forte.make_ints_from_psi4(ref_wfn, options, mo_space_info)
    else:
        ints = None
        psi4.core.print_out('\n  Will not build integrals here')

    start = time.time()

    # Rotate orbitals before computation (e.g. localization, MP2 natural orbitals, etc.)
    orb_type = options.get_str("ORBITAL_TYPE")
<<<<<<< HEAD
    if orb_type != 'CANONICAL' and job_type != 'ASET2':
        orb_t = forte.make_orbital_transformation(orb_type, scf_info, options,
                                                  ints, mo_space_info)
=======
    if orb_type != 'CANONICAL':
        orb_t = forte.make_orbital_transformation(orb_type, scf_info, options, ints, mo_space_info)
>>>>>>> 93c0555d
        orb_t.compute_transformation()
        Ua = orb_t.get_Ua()
        Ub = orb_t.get_Ub()
        ints.rotate_orbitals(Ua, Ub)

    # Run a method
    energy = 0.0

    if (job_type == 'ASET2'):
        energy = aset2_driver(state_weights_map, scf_info, ref_wfn, mo_space_info, options)

    if (options.get_bool("CASSCF_REFERENCE") or job_type == "CASSCF"):
        if options.get_str('INT_TYPE') == 'FCIDUMP':
            raise Exception('Forte: the CASSCF code cannot use integrals read' ' from a FCIDUMP file')

        casscf = forte.make_casscf(state_weights_map, scf_info, options, mo_space_info, ints)
        energy = casscf.compute_energy()

    if (job_type == "MCSCF_TWO_STEP"):
        casscf = forte.make_mcscf_two_step(state_weights_map, scf_info, options, mo_space_info, ints)
        energy = casscf.compute_energy()

    if (job_type == 'NEWDRIVER'):
        energy = forte_driver(state_weights_map, scf_info, options, ints, mo_space_info)
    elif (job_type == 'MR-DSRG-PT2'):
        energy = mr_dsrg_pt2(job_type, forte_objects, ints, options)

    end = time.time()

    # Close ambit, etc.
    # forte.cleanup()

    psi4.core.set_scalar_variable('CURRENT ENERGY', energy)

    psi4.core.print_out(f'\n\n  Time to prepare integrals: {start - start_pre_ints:12.3f} seconds')
    psi4.core.print_out(f'\n  Time to run job          : {end - start:12.3f} seconds')
    psi4.core.print_out(f'\n  Total                    : {end - start_pre_ints:12.3f} seconds\n')

    if 'FCIDUMP' not in options.get_str('INT_TYPE'):
        if options.get_bool('DUMP_ORBITALS'):
            dump_orbitals(ref_wfn)
        return ref_wfn


def mr_dsrg_pt2(job_type, forte_objects, ints, options):
    """
    Driver to perform a MCSRGPT2_MO computation.

    :return: the computed energy
    """
    final_energy = 0.0
    ref_wfn, state_weights_map, mo_space_info, scf_info, fcidump = forte_objects

    state = forte.make_state_info_from_psi(options)
    # generate a list of states with their own weights
    state_map = forte.to_state_nroots_map(state_weights_map)

    cas_type = options.get_str("ACTIVE_SPACE_SOLVER")
    actv_type = options.get_str("FCIMO_ACTV_TYPE")
    if actv_type == "CIS" or actv_type == "CISD":
        raise Exception('Forte: VCIS/VCISD is not supported for MR-DSRG-PT2')
    max_rdm_level = 2 if options.get_str("THREEPDC") == "ZERO" else 3
    as_ints = forte.make_active_space_ints(mo_space_info, ints, "ACTIVE", ["RESTRICTED_DOCC"])
    ci = forte.make_active_space_solver(cas_type, state_map, scf_info, mo_space_info, as_ints, options)
    ci.compute_energy()

    rdms = ci.compute_average_rdms(state_weights_map, max_rdm_level)
    semi = forte.SemiCanonical(mo_space_info, ints, options)
    semi.semicanonicalize(rdms, max_rdm_level)

    mcsrgpt2_mo = forte.MCSRGPT2_MO(rdms, options, ints, mo_space_info)
    energy = mcsrgpt2_mo.compute_energy()
    return energy


def gradient_forte(name, **kwargs):
    r"""Function encoding sequence of PSI module and plugin calls so that
    forte can be called via :py:func:`~driver.energy`. For post-scf plugins.

    >>> gradient('forte')
        available for : CASSCF
    """

    # # Start Forte, initialize ambit
    # my_proc_n_nodes = forte.startup()
    # my_proc, n_nodes = my_proc_n_nodes

    # Get the psi4 option object
    optstash = p4util.OptionsState(['GLOBALS', 'DERTYPE'])
    psi4.core.set_global_option('DERTYPE', 'FIRST')

    # Build Forte options
    options = prepare_forte_options()

    # Print the banner
    forte.banner()

    # Run a method
    job_type = options.get_str('JOB_TYPE')

    if job_type not in {"CASSCF", "MCSCF_TWO_STEP"}:
        raise Exception('Analytic energy gradients are only implemented for job_types CASSCF and MCSCF_TWO_STEP.')

    # Prepare Forte objects: state_weights_map, mo_space_info, scf_info
    forte_objects = prepare_forte_objects(options, name, **kwargs)
    ref_wfn, state_weights_map, mo_space_info, scf_info, fcidump = forte_objects

    # Make an integral object
    time_pre_ints = time.time()

    ints = forte.make_ints_from_psi4(ref_wfn, options, mo_space_info)

    start = time.time()

    # Rotate orbitals before computation
    orb_type = options.get_str("ORBITAL_TYPE")
    if orb_type != 'CANONICAL':
        orb_t = forte.make_orbital_transformation(orb_type, scf_info, options, ints, mo_space_info)
        orb_t.compute_transformation()
        Ua = orb_t.get_Ua()
        Ub = orb_t.get_Ub()
        ints.rotate_orbitals(Ua, Ub)

    if job_type == "CASSCF":
        casscf = forte.make_casscf(state_weights_map, scf_info, options, mo_space_info, ints)
        energy = casscf.compute_energy()
        casscf.compute_gradient()

    if job_type == "MCSCF_TWO_STEP":
        casscf = forte.make_mcscf_two_step(state_weights_map, scf_info, options, mo_space_info, ints)
        energy = casscf.compute_energy()

    time_pre_deriv = time.time()

    derivobj = psi4.core.Deriv(ref_wfn)
    derivobj.set_deriv_density_backtransformed(True)
    derivobj.set_ignore_reference(True)
    grad = derivobj.compute(psi4.core.DerivCalcType.Correlated)
    ref_wfn.set_gradient(grad)
    optstash.restore()

    end = time.time()

    # Close ambit, etc.
    # forte.cleanup()

    # Print timings
    psi4.core.print_out('\n\n ==> Forte Timings <==\n')
    times = [
        ('prepare integrals', start - time_pre_ints), ('run forte energy', time_pre_deriv - start),
        ('compute derivative integrals', end - time_pre_deriv)
    ]
    max_key_size = max(len(k) for k, v in times)
    for key, value in times:
        psi4.core.print_out(f'\n  Time to {key:{max_key_size}} :' f' {value:12.3f} seconds')
    psi4.core.print_out(f'\n  {"Total":{max_key_size + 8}} :' f' {end - time_pre_ints:12.3f} seconds\n')

    # Dump orbitals if needed
    if options.get_bool('DUMP_ORBITALS'):
        dump_orbitals(ref_wfn)

    return ref_wfn


# Integration with driver routines
psi4.driver.procedures['energy']['forte'] = run_forte
psi4.driver.procedures['gradient']['forte'] = gradient_forte<|MERGE_RESOLUTION|>--- conflicted
+++ resolved
@@ -511,14 +511,8 @@
 
     # Rotate orbitals before computation (e.g. localization, MP2 natural orbitals, etc.)
     orb_type = options.get_str("ORBITAL_TYPE")
-<<<<<<< HEAD
     if orb_type != 'CANONICAL' and job_type != 'ASET2':
-        orb_t = forte.make_orbital_transformation(orb_type, scf_info, options,
-                                                  ints, mo_space_info)
-=======
-    if orb_type != 'CANONICAL':
         orb_t = forte.make_orbital_transformation(orb_type, scf_info, options, ints, mo_space_info)
->>>>>>> 93c0555d
         orb_t.compute_transformation()
         Ua = orb_t.get_Ua()
         Ub = orb_t.get_Ub()
