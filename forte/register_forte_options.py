# -*- coding: utf-8 -*-


def register_forte_options(options):
    register_driver_options(options)
    register_mo_space_info_options(options)
    register_avas_options(options)
    register_cino_options(options)
    register_mrcino_options(options)
    register_embedding_options(options)
    register_integral_options(options)
    register_pt2_options(options)
    register_pci_options(options)
    register_fci_options(options)
    register_sci_options(options)
    register_aci_options(options)
    register_asci_options(options)
    register_detci_options(options)
    register_fci_mo_options(options)
    register_active_space_solver_options(options)
    register_dsrg_options(options)
    register_dwms_options(options)
    register_davidson_liu_options(options)
    register_localize_options(options)
    register_casscf_options(options)
    register_old_options(options)
    register_psi_options(options)
    register_gas_options(options)


def register_driver_options(options):
    options.set_group("")
    options.add_str(
        'JOB_TYPE', 'NEWDRIVER', ['NONE', 'NEWDRIVER', 'MR-DSRG-PT2', 'CASSCF', 'MCSCF_TWO_STEP'],
        'Specify the job type'
    )

    options.add_str("SCF_TYPE", None, "The integrals used in the SCF calculation")
    options.add_str(
        "REF_TYPE", 'SCF', ['SCF', 'CASSCF'], "The type of reference used by forte if a psi4 wave function is missing"
    )
    options.add_str('DERTYPE', 'NONE', ['NONE', 'FIRST'], 'Derivative order')

    options.add_double("E_CONVERGENCE", 1.0e-9, "The energy convergence criterion")
    options.add_double("D_CONVERGENCE", 1.0e-6, "The density convergence criterion")

    options.add_str(
        'ACTIVE_SPACE_SOLVER', '', ['FCI', 'ACI', 'PCI', 'DETCI', 'CAS'], 'Active space solver type'
    )  # TODO: why is PCI running even if it is not in this list (Francesco)
    options.add_str(
        'CORRELATION_SOLVER', 'NONE', ['DSRG-MRPT2', 'THREE-DSRG-MRPT2', 'DSRG-MRPT3', 'MRDSRG', 'SA-MRDSRG'],
        'Dynamical correlation solver type'
    )
    options.add_str('CALC_TYPE', 'SS', ['SS', 'SA', 'MS', 'DWMS'], 'The type of computation')

    options.add_int("NEL", None, "The number of electrons. Used when reading from FCIDUMP files.")
    options.add_int(
        "CHARGE", None, "The charge of the molecule. "
        "If a value is provided it overrides the charge of Psi4."
    )
    options.add_int(
        "MULTIPLICITY", None, "The multiplicity = (2S + 1) of the electronic state. "
        "For example, 1 = singlet, 2 = doublet, 3 = triplet, ... "
        "If a value is provided it overrides the multiplicity of Psi4."
    )
    options.add_int("ROOT_SYM", None, 'The symmetry of the electronic state. (zero based)')
    options.add_str("ORBITAL_TYPE", "CANONICAL", ['CANONICAL', 'LOCAL', 'MP2_NO'], 'Type of orbitals to use')

    options.add_str('MINAO_BASIS', 'STO-3G', "The basis used to define an orbital subspace")

    options.add_list("SUBSPACE", "A list of orbital subspaces")

    options.add_list("SUBSPACE_PI_PLANES", "A list of arrays of atoms composing the plane")

    options.add_double("MS", None, "Projection of spin onto the z axis")

    options.add_str(
        "ACTIVE_REF_TYPE", "CAS", ["CAS", "GAS", "GAS_SINGLE", "CIS", "CID", "CISD"],
        "Initial guess for active space wave functions"
    )

    options.add_bool("SPIN_AVG_DENSITY", False, "Form spin-averaged density if true")

    options.add_int("PRINT", 1, "Set the print level.")

    options.add_bool("READ_ORBITALS", False, "Read orbitals from file if true")

    options.add_bool("DUMP_ORBITALS", False, "Save orbitals to file if true")


def register_avas_options(options):
    options.set_group("AVAS")

    options.add_bool("AVAS", False, "Form AVAS orbitals?")

    options.add_bool("AVAS_DIAGONALIZE", True, "Diagonalize Socc and Svir?")

    options.add_double(
        "AVAS_SIGMA", 0.98, "Cumulative cutoff to the eigenvalues of the overlap,"
        " which controls the size of the active space."
        " This value is tested against"
        " (sum of active e.values) / (sum of total e.values)"
    )

    options.add_double(
        "AVAS_CUTOFF", 1.0, "The eigenvalues of the overlap greater than this cutoff"
        " will be considered as active. If not equal to 1.0,"
        " it takes priority over cumulative cutoff selection."
    )

    options.add_double(
        "AVAS_EVALS_THRESHOLD", 1.0e-6, "Threshold smaller than which is considered as zero"
        " for an eigenvalue of the projected overlap."
    )

    options.add_int(
        "AVAS_NUM_ACTIVE", 0, "The total number of active orbitals. If not equal to 0,"
        " it takes priority over threshold-based selections."
    )

    options.add_int(
        "AVAS_NUM_ACTIVE_OCC", 0, "The number of active occupied orbitals. If not equal to 0,"
        " it takes priority over cutoff-based selections and"
        " that based on the total number of active orbitals."
    )

    options.add_int(
        "AVAS_NUM_ACTIVE_VIR", 0, "The number of active virtual orbitals. If not equal to 0,"
        " it takes priority over cutoff-based selections and"
        " that based on the total number of active orbitals."
    )


def register_cino_options(options):
    options.set_group("CINO")
    options.add_bool("CINO", False, "Do a CINO computation?")

    options.add_str("CINO_TYPE", "CIS", ["CIS", "CISD"], "The type of wave function.")

    options.add_int("CINO_NROOT", 1, "The number of roots computed")

    options.add_int_list("CINO_ROOTS_PER_IRREP", "The number of excited states per irreducible representation")
    options.add_double("CINO_THRESHOLD", 0.99, "The fraction of NOs to include in the active space")
    options.add_bool("CINO_AUTO", False, "{ass frozen_docc, actice_docc, and restricted_docc?")


def register_mrcino_options(options):
    options.set_group("MRCINO")

    options.add_bool("MRCINO", False, "Do a MRCINO computation?")

    options.add_str("MRCINO_TYPE", "CIS", ["CIS", "CISD"], "The type of wave function.")

    options.add_int("MRCINO_NROOT", 1, "The number of roots computed")

    options.add_int_list("MRCINO_ROOTS_PER_IRREP", "The number of excited states per irreducible representation")
    options.add_double("MRCINO_THRESHOLD", 0.99, "The fraction of NOs to include in the active space")
    options.add_bool(
        "MRCINO_AUTO", False, "Allow the users to choose"
        "whether pass frozen_docc"
        "actice_docc and restricted_docc"
        "or not"
    )


def register_embedding_options(options):
    options.set_group("Embedding")
<<<<<<< HEAD
    options.add_bool(
        "EMBEDDING", False,
        "Whether to perform embedding partition and projection")
    options.add_str(
        "EMBEDDING_CUTOFF_METHOD", "THRESHOLD", ["THRESHOLD", "CUM_THRESHOLD", "NUM_OF_ORBITALS", "CORRELATED_BATH"],
        "Cut off by: threshold ,cum_threshold or num_of_orbitals.")
=======
    options.add_bool("EMBEDDING", False, "Whether to perform embedding partition and projection")
    options.add_str("EMBEDDING_CUTOFF_METHOD", "THRESHOLD", "Cut off by: threshold ,cum_threshold or num_of_orbitals.")
>>>>>>> a8be117a
    options.add_double(
        "EMBEDDING_THRESHOLD", 0.5, "Projector eigenvalue threshold for both simple and cumulative threshold"
    )
    options.add_int(
        "NUM_A_DOCC", 0, "Number of occupied orbitals in A fixed to this value when embedding method is num_of_orbitals"
    )
    options.add_int(
        "Num_A_UOCC", 0, "Number of virtual orbitals in A fixed to this value when embedding method is num_of_orbitals"
    )
    options.add_str(
        "EMBEDDING_REFERENCE", "CASSCF",
<<<<<<< HEAD
        "HF for any reference without active (DFT, for example), CASSCF for any reference with an active space.")
    options.add_bool(
        "EMBEDDING_SEMICANONICALIZE_ACTIVE", False,
        "Perform semi-canonicalization on active space or not")
    options.add_bool(
        "EMBEDDING_SEMICANONICALIZE_FROZEN", True,
        "Perform semi-canonicalization on frozen core/virtual space or not")
    options.add_bool(
        "EMBEDDING_FOCK_BUILD", False,
        "Build AO-CAS Fock matrix before semicanonicalization, to guarantee block-diagonalized generalized Fock Matrix.")
=======
        "HF for any reference without active, CASSCF for any reference with an active space."
    )
    options.add_bool("EMBEDDING_SEMICANONICALIZE_ACTIVE", True, "Perform semi-canonicalization on active space or not")
    options.add_bool(
        "EMBEDDING_SEMICANONICALIZE_FROZEN", True, "Perform semi-canonicalization on frozen core/virtual space or not"
    )
>>>>>>> a8be117a
    options.add_int(
        "EMBEDDING_ADJUST_B_DOCC", 0, "Adjust number of occupied orbitals between A and B, +: move to B, -: move to A"
    )
    options.add_int(
        "EMBEDDING_ADJUST_B_UOCC", 0, "Adjust number of virtual orbitals between A and B, +: move to B, -: move to A"
    )
    options.add_str("EMBEDDING_VIRTUAL_SPACE", "ASET", ["ASET", "PAO", "IAO"], "Vitual space scheme")
    options.add_double("PAO_THRESHOLD", 1e-8, "Virtual space truncation threshold for PAO.")
    options.add_bool(
        "PAO_FIX_VIRTUAL_NUMBER", False,
<<<<<<< HEAD
        "Enable this option will generate PAOs equivlent to ASET virtuals, instead of using threshold")
    options.add_str(
        "EMBEDDING_TYPE", "ASET_MF", ["ASET_MF", "ASET2", "ASET-SWAP"],
        "The type of embedding computations.")
    options.add_str(
        'FRAGMENT_DENSITY', 'RHF', ['CASCI', 'CASSCF', 'RHF', 'FULL'],
        'The real/approximate RDMs used in the correlative environment computation')
    options.add_int(
        "ADD_FRAGMENT_DOCC", 0,
        "Manually adjust number of restricted occupied orbitals A_C in A for mo_space_info_A")
    options.add_int(
        "ADD_FRAGMENT_ACTIVE", 0,
        "Manually adjust number of active orbitals A_A in A for mo_space_info_A")
    options.add_str(
        'FRAG_CORRELATION_SOLVER', 'MRDSRG',
        ['DSRG-MRPT2', 'THREE-DSRG-MRPT2', 'DSRG-MRPT3', 'MRDSRG',
         'SOMRDSRG', 'MRDSRG_SO', 'DSRG_MRPT'],
        'Dynamical correlation solver type for Fragment inactive orbitals.')
    options.add_str(
        'ENV_CORRELATION_SOLVER', 'MRDSRG',
        ['DSRG-MRPT2', 'THREE-DSRG-MRPT2', 'DSRG-MRPT3', 'MRDSRG',
         'SOMRDSRG', 'MRDSRG_SO', 'DSRG_MRPT'],
        'Dynamical correlation solver type for Fragment-environment correlation')
    options.add_str("FRAG_CORR_LEVEL", "LDSRG2",
        ["PT2", "PT3", "LDSRG2", "LDSRG2_QC", "LSRG2", "SRG_PT2", "QDSRG2",
         "LDSRG2_P3", "QDSRG2_P3"],
        "Correlation level of fragment MR-DSRG (used in mrdsrg code, "
        "LDSRG2_P3 and QDSRG2_P3 not implemented)")
    options.add_str("ENV_CORR_LEVEL", "PT2",
        ["PT2", "PT3", "LDSRG2", "LDSRG2_QC", "LSRG2", "SRG_PT2", "QDSRG2",
         "LDSRG2_P3", "QDSRG2_P3"],
        "Correlation level of environment (interactive) MR-DSRG (used in mrdsrg code, "
        "LDSRG2_P3 and QDSRG2_P3 not implemented)")
    options.add_bool(
        "embedding_disable_semi_check", True,
        "(Internal option) Whether we skip semi-canonicalization check in DSRG code when computing ASET(2).")
    options.add_bool(
        "embedding_align_scalar", False,
        "(Internal option) Do write shifts to align the integral scalar.")
    options.add_bool(
        "EMBEDDING_ASET2_MF_REF", True,
        "Whether we compute an ASET(mf) for reference when doing ASET(2).")
    options.add_bool(
        "EMBEDDING_JKFOCK", True,
        "(Internal option) Whether or not we use the make_fock_matrix in ForteIntegrals.")
    options.add_bool(
        "FRAG_DO_FCI", False,
        "(For benchmarking) Perform a FCI computation on the fragment (A), override other settings.")
    options.add_bool(
        "TRUNCATE_MO_SPACE", False,
        "(Internal option) When building the mo_space_info from the orbital_embedding, this option control whether the size of resulting object is A or A+B.")
=======
        "Enable this option will generate PAOs equivlent to ASET virtuals, instead of using threshold"
    )
>>>>>>> a8be117a


def register_mo_space_info_options(options):
    options.set_group("MO Space Info")

<<<<<<< HEAD
    options.add_int_array("FROZEN_DOCC", "Number of frozen occupied orbitals"
                          " per irrep (in Cotton order)")
    options.add_int_array("RESTRICTED_DOCC", "Number of restricted doubly"
                          " occupied orbitals per irrep (in Cotton order)")
    options.add_int_array("ACTIVE", " Number of active orbitals per irrep"
                          " (in Cotton order)")
    options.add_int_array("RESTRICTED_UOCC", "Number of restricted unoccupied"
                          " orbitals per irrep (in Cotton order)")
    options.add_int_array("FROZEN_UOCC", "Number of frozen unoccupied orbitals"
                          " per irrep (in Cotton order)")
    options.add_int_array("EMBEDDING_DOCC", "Number of fragment occupied orbitals"
                          " per irrep (in Cotton order)")
    options.add_int_array("EMBEDDING_ACTV", "Number of fragment active orbitals"
                          " per irrep (in Cotton order)")
    options.add_int_array("EMBEDDING_ORB", "Number of all fragment orbitals"
                          " per irrep (in Cotton order)")

    options.add_int_array("GAS1", "Number of GAS1 orbitals per irrep"
                          " (in Cotton order)")
    options.add_int_array("GAS2", "Number of GAS2 orbitals per irrep"
                          " (in Cotton order)")
    options.add_int_array("GAS3", "Number of GAS3 orbitals per irrep"
                          " (in Cotton order)")
    options.add_int_array("GAS4", "Number of GAS4 orbitals per irrep"
                          " (in Cotton order)")
    options.add_int_array("GAS5", "Number of GAS5 orbitals per irrep"
                          " (in Cotton order)")
    options.add_int_array("GAS6", "Number of GAS6 orbitals per irrep"
                          " (in Cotton order)")
=======
    options.add_int_list("FROZEN_DOCC", "Number of frozen occupied orbitals per irrep (in Cotton order)")
    options.add_int_list(
        "RESTRICTED_DOCC", "Number of restricted doubly"
        " occupied orbitals per irrep (in Cotton order)"
    )
    options.add_int_list("ACTIVE", " Number of active orbitals per irrep (in Cotton order)")
    options.add_int_list("RESTRICTED_UOCC", "Number of restricted unoccupied orbitals per irrep (in Cotton order)")
    options.add_int_list("FROZEN_UOCC", "Number of frozen unoccupied orbitals per irrep (in Cotton order)")

    options.add_int_list("GAS1", "Number of GAS1 orbitals per irrep (in Cotton order)")
    options.add_int_list("GAS2", "Number of GAS2 orbitals per irrep (in Cotton order)")
    options.add_int_list("GAS3", "Number of GAS3 orbitals per irrep (in Cotton order)")
    options.add_int_list("GAS4", "Number of GAS4 orbitals per irrep (in Cotton order)")
    options.add_int_list("GAS5", "Number of GAS5 orbitals per irrep (in Cotton order)")
    options.add_int_list("GAS6", "Number of GAS6 orbitals per irrep (in Cotton order)")
>>>>>>> a8be117a

    #    /*- Molecular orbitals to swap -
    #     *  Swap mo_1 with mo_2 in irrep symmetry
    #     *  Swap mo_3 with mo_4 in irrep symmetry
    #     *  Format: [irrep, mo_1, mo_2, irrep, mo_3, mo_4]
    #     *          Irrep and MO indices are 1-based (NOT 0-based)!
    #    -*/
    options.add_int_list(
        "ROTATE_MOS", "An array of MOs to swap in the format"
        " [irrep, mo_1, mo_2, irrep, mo_3, mo_4]."
        " Irrep and MOs are all 1-based (NOT 0-based)!"
    )


def register_active_space_solver_options(options):
    options.set_group("Active Space Solver")
    options.add_int('NROOT', 1, 'The number of roots computed')
    options.add_int('ROOT', 0, 'The root selected for state-specific computations')

    options.add_list(
        "AVG_STATE",
        "A list of integer triplets that specify the irrep, multiplicity, and the number of states requested."
        "Uses the format [[irrep1, multi1, nstates1], [irrep2, multi2, nstates2], ...]"
    )

    options.add_list(
        "AVG_WEIGHT", "A list of lists that specify the weights assigned to all the states requested with AVG_STATE "
        "[[w1_1, w1_2, ..., w1_n], [w2_1, w2_2, ..., w2_n], ...]"
    )

    options.add_double("S_TOLERANCE", 0.25, "The maximum deviation from the spin quantum number S tolerated.")

    options.add_bool("DUMP_ACTIVE_WFN", False, "Save CI wave function of ActiveSpaceSolver to disk")

    options.add_bool("READ_ACTIVE_WFN_GUESS", False, "Read CI wave function of ActiveSpaceSolver from disk")

    options.add_bool("TRANSITION_DIPOLES", False, "Compute the transition dipole momemnts and oscillator strengths")


def register_pt2_options(options):
    options.set_group("PT2")
    options.add_double("PT2_MAX_MEM", 1.0, "Maximum size of the determinant hash (GB)")


def register_pci_options(options):
    options.set_group("PCI")
    options.add_str(
        "PCI_GENERATOR", "WALL-CHEBYSHEV", [
            "LINEAR", "QUADRATIC", "CUBIC", "QUARTIC", "POWER", "TROTTER", "OLSEN", "DAVIDSON", "MITRUSHENKOV",
            "EXP-CHEBYSHEV", "WALL-CHEBYSHEV", "CHEBYSHEV", "LANCZOS", "DL"
        ], "The propagation algorithm"
    )

    options.add_int("PCI_NROOT", 1, "The number of roots computed")

    options.add_double("PCI_SPAWNING_THRESHOLD", 0.001, "The determinant importance threshold")

    options.add_int(
        "PCI_MAX_GUESS_SIZE", 10000, "The maximum number of determinants used to form the guess wave function"
    )

    options.add_double("PCI_GUESS_SPAWNING_THRESHOLD", -1, "The determinant importance threshold")

    options.add_double(
        "PCI_ENERGY_ESTIMATE_THRESHOLD", 1.0e-6, "The threshold with which we estimate the variational "
        "energy. Note that the final energy is always "
        "estimated exactly."
    )

    options.add_double("PCI_TAU", 1.0, "The time step in imaginary time (a.u.)")

    options.add_double("PCI_E_CONVERGENCE", 1.0e-8, "The energy convergence criterion")
    options.add_double("PCI_R_CONVERGENCE", 1.0, "The residual 2-norm convergence criterion")

    options.add_bool("PCI_FAST_EVAR", False, "Use a fast (sparse) estimate of the energy?")

    options.add_double("PCI_EVAR_MAX_ERROR", 0.0, "The max allowed error for variational energy")

    options.add_int("PCI_ENERGY_ESTIMATE_FREQ", 1, "Iterations in between variational estimation of the energy")

    options.add_bool("PCI_ADAPTIVE_BETA", False, "Use an adaptive time step?")

    options.add_bool("PCI_USE_INTER_NORM", False, "Use intermediate normalization?")

    options.add_bool("PCI_USE_SHIFT", False, "Use a shift in the exponential?")

    options.add_bool("PCI_VAR_ESTIMATE", False, "Estimate variational energy during calculation?")

    options.add_bool("PCI_PRINT_FULL_WAVEFUNCTION", False, "Print full wavefunction when finished?")

    options.add_bool("PCI_SIMPLE_PRESCREENING", False, "Prescreen the spawning of excitations?")

    options.add_bool("PCI_DYNAMIC_PRESCREENING", False, "Use dynamic prescreening?")

    options.add_bool("PCI_SCHWARZ_PRESCREENING", False, "Use schwarz prescreening?")

    options.add_bool("PCI_INITIATOR_APPROX", False, "Use initiator approximation?")

    options.add_double("PCI_INITIATOR_APPROX_FACTOR", 1.0, "The initiator approximation factor")

    options.add_bool("PCI_PERTURB_ANALYSIS", False, "Do result perturbation analysis?")

    options.add_bool("PCI_SYMM_APPROX_H", False, "Use Symmetric Approximate Hamiltonian?")

    options.add_bool("PCI_STOP_HIGHER_NEW_LOW", False, "Stop iteration when higher new low detected?")

    options.add_double("PCI_MAXBETA", 1000.0, "The maximum value of beta")

    options.add_int("PCI_MAX_DAVIDSON_ITER", 12, "The maximum value of Davidson generator iteration")

    options.add_int("PCI_DL_COLLAPSE_PER_ROOT", 2, "The number of trial vector to retain after Davidson-Liu collapsing")

    options.add_int("PCI_DL_SUBSPACE_PER_ROOT", 8, "The maxim number of trial Davidson-Liu vectors")

    options.add_int("PCI_CHEBYSHEV_ORDER", 5, "The order of Chebyshev truncation")

    options.add_int("PCI_KRYLOV_ORDER", 5, "The order of Krylov truncation")

    options.add_double("PCI_COLINEAR_THRESHOLD", 1.0e-6, "The minimum norm of orthogonal vector")

    options.add_bool("PCI_REFERENCE_SPAWNING", False, "Do spawning according to reference?")

    options.add_bool("PCI_POST_DIAGONALIZE", False, "Do a final diagonalization after convergence?")

    options.add_str(
        "PCI_FUNCTIONAL", "MAX", ["MAX", "SUM", "SQUARE", "SQRT", "SPECIFY-ORDER"],
        "The functional for determinant coupling importance evaluation"
    )

    options.add_double("PCI_FUNCTIONAL_ORDER", 1.0, "The functional order of PCI_FUNCTIONAL is SPECIFY-ORDER")


def register_fci_options(options):
    options.set_group("FCI")
    options.add_int('FCI_MAXITER', 30, 'Maximum number of iterations for FCI code')
    options.add_bool('FCI_TEST_RDMS', False, 'Test the FCI reduced density matrices?')
    options.add_bool('PRINT_NO', False, 'Print the NO from the rdm of FCI')
    options.add_int('NTRIAL_PER_ROOT', 10, 'The number of trial guess vectors to generate per root')


def register_sci_options(options):
    options.set_group("SCI")

    options.add_bool("SCI_ENFORCE_SPIN_COMPLETE", True, "Enforce determinant spaces (P and Q) to be spin-complete?")

    options.add_bool("SCI_ENFORCE_SPIN_COMPLETE_P", False, "Enforce determinant space P to be spin-complete?")

    options.add_bool(
        "SCI_PROJECT_OUT_SPIN_CONTAMINANTS", True, "Project out spin contaminants in Davidson-Liu's algorithm?"
    )

    options.add_str(
        "SCI_EXCITED_ALGORITHM", "NONE", ['AVERAGE', 'ROOT_ORTHOGONALIZE', 'ROOT_COMBINE', 'MULTISTATE'],
        "The selected CI excited state algorithm"
    )

    options.add_int("SCI_MAX_CYCLE", 20, "Maximum number of cycles")

    options.add_bool("SCI_QUIET_MODE", False, "Print during ACI procedure?")

    options.add_int("SCI_PREITERATIONS", 0, "Number of iterations to run SA-ACI before SS-ACI")

    options.add_bool("SCI_DIRECT_RDMS", False, "Computes RDMs without coupling lists?")

    options.add_bool("SCI_SAVE_FINAL_WFN", False, "Save final wavefunction to file?")

    options.add_bool("SCI_TEST_RDMS", False, "Run test for the RDMs?")

    options.add_bool("SCI_FIRST_ITER_ROOTS", False, "Compute all roots on first iteration?")

    options.add_bool("SCI_CORE_EX", False, "Use core excitation algorithm")


def register_aci_options(options):
    options.set_group("ACI")
    options.add_double("ACI_CONVERGENCE", 1e-9, "ACI Convergence threshold")

    options.add_str(
        "ACI_SCREEN_ALG", "AVERAGE", ['AVERAGE', 'SR', 'RESTRICTED', 'CORE', 'BATCH_HASH', 'BATCH_VEC'],
        "The screening algorithm to use"
    )

    options.add_double("SIGMA", 0.01, "The energy selection threshold for the P space")

    options.add_double("GAMMA", 1.0, "The threshold for the selection of the Q space")

    options.add_double("ACI_PRESCREEN_THRESHOLD", 1e-12, "The SD space prescreening threshold")

    options.add_str(
        "ACI_PQ_FUNCTION", "AVERAGE", ['AVERAGE', 'MAX'], "Function of q-space criteria, per root for SA-ACI"
    )

    options.add_int(
        "ACI_SPIN_PROJECTION", 0, """Type of spin projection
     0 - None
     1 - Project initial P spaces at each iteration
     2 - Project only after converged PQ space
     3 - Do 1 and 2"""
    )

    options.add_bool("SPIN_PROJECT_FULL", False, "Project solution in full diagonalization algorithm?")

    options.add_bool(
        "ACI_ADD_AIMED_DEGENERATE", True, "Add degenerate determinants not included in the aimed selection"
    )

    options.add_int(
        "ACI_N_AVERAGE", 0, "Number of roots to average. When set to zero (default) it averages over all roots"
    )

    options.add_int("ACI_AVERAGE_OFFSET", 0, "Offset for state averaging")

    options.add_bool("ACI_PRINT_REFS", False, "Print the P space?")

    options.add_int("N_GUESS_VEC", 10, "Number of guess vectors for Sparse CI solver")

    options.add_double("ACI_NO_THRESHOLD", 0.02, "Threshold for active space prediction")

    options.add_double("ACI_SPIN_TOL", 0.02, "Tolerance for S^2 value")

    options.add_bool("ACI_APPROXIMATE_RDM", False, "Approximate the RDMs?")

    options.add_bool("ACI_PRINT_WEIGHTS", False, "Print weights for active space prediction?")

    options.add_bool("ACI_PRINT_NO", True, "Print the natural orbitals?")

    options.add_bool("ACI_NO", False, "Computes ACI natural orbitals?")

    options.add_bool("FULL_MRPT2", False, "Compute full PT2 energy?")

    options.add_bool("UNPAIRED_DENSITY", False, "Compute unpaired electron density?")

    options.add_bool("ACI_LOW_MEM_SCREENING", False, "Use low-memory screening algorithm?")

    options.add_bool("ACI_REF_RELAX", False, "Do reference relaxation in ACI?")

    options.add_int("ACI_NFROZEN_CORE", 0, "Number of orbitals to freeze for core excitations")

    options.add_int("ACI_ROOTS_PER_CORE", 1, "Number of roots to compute per frozen orbital")

    options.add_bool("SPIN_ANALYSIS", False, "Do spin correlation analysis?")

    options.add_bool("SPIN_TEST", False, "Do test validity of correlation analysis")

    options.add_bool("ACI_RELAXED_SPIN", False, "Do spin correlation analysis for relaxed wave function?")

    options.add_bool("PRINT_IAOS", True, "Print IAOs?")

    options.add_bool("PI_ACTIVE_SPACE", False, "Active space type?")

    options.add_bool("SPIN_MAT_TO_FILE", False, "Save spin correlation matrix to file?")

    options.add_str("SPIN_BASIS", "LOCAL", ['LOCAL', 'IAO', 'NO', 'CANONICAL'], "Basis for spin analysis")

    options.add_double("ACI_RELAX_SIGMA", 0.01, "Sigma for reference relaxation")

    options.add_int("ACI_NBATCH", 0, "Number of batches in screening")

    options.add_int("ACI_MAX_MEM", 1000, "Sets max memory for batching algorithm (MB)")

    options.add_double("ACI_SCALE_SIGMA", 0.5, "Scales sigma in batched algorithm")

    options.add_int("ACTIVE_GUESS_SIZE", 1000, "Number of determinants for CI guess")

    options.add_str("DIAG_ALGORITHM", "SPARSE", ["DYNAMIC", "FULL", "SPARSE"], "The diagonalization method")

    options.add_bool("FORCE_DIAG_METHOD", False, "Force the diagonalization procedure?")

    options.add_bool("ONE_CYCLE", False, "Doing only one cycle of ACI (FCI) ACI iteration?")

    options.add_bool("OCC_ANALYSIS", False, "Doing post calcualtion occupation analysis?")

    options.add_double(
        "OCC_LIMIT", 0.0001, "Occupation limit for considering"
        " if an orbital is occupied/unoccupied in the post calculation analysis."
    )

    options.add_double(
        "CORR_LIMIT", -0.01, "Correlation limit for considering"
        " if two orbitals are correlated in the post calculation analysis."
    )


def register_davidson_liu_options(options):
    options.set_group("Davidson-Liu")

    options.add_int("DL_MAXITER", 100, "The maximum number of Davidson-Liu iterations")

    options.add_int(
        "DL_GUESS_SIZE", 50, "Set the number of determinants in the initial guess"
        " space for the DL solver"
    )

    options.add_int("DL_COLLAPSE_PER_ROOT", 2, "The number of trial vector to retain after collapsing")

    options.add_int("DL_SUBSPACE_PER_ROOT", 10, "The maxim number of trial vectors")

    options.add_int(
        "SIGMA_VECTOR_MAX_MEMORY", 67108864,
        "The maximum number of doubles stored in memory in the sigma vector algorithm"
    )


def register_asci_options(options):
    options.set_group("ASCI")
    options.add_double("ASCI_E_CONVERGENCE", 1e-5, "ASCI energy convergence threshold")

    options.add_int("ASCI_TDET", 2000, "ASCI Max det")

    options.add_int("ASCI_CDET", 200, "ASCI Max reference det")

    options.add_double("ASCI_PRESCREEN_THRESHOLD", 1e-12, "ASCI prescreening threshold")


def register_fci_mo_options(options):
    options.set_group("FCIMO")
    options.add_str("FCIMO_ACTV_TYPE", "COMPLETE", ["COMPLETE", "CIS", "CISD", "DOCI"], "The active space type")

    options.add_bool("FCIMO_CISD_NOHF", True, "Ground state: HF;" " Excited states: no HF determinant in CISD space")

    options.add_str("FCIMO_IPEA", "NONE", ["NONE", "IP", "EA"], "Generate IP/EA CIS/CISD space")

    options.add_double("FCIMO_PRINT_CIVEC", 0.05, "The printing threshold for CI vectors")

    # options.add_bool("FCIMO_IAO_ANALYSIS", False, "Intrinsic atomic orbital analysis")


def register_detci_options(options):
    options.set_group("DETCI")

    options.add_double("DETCI_PRINT_CIVEC", 0.05, "The printing threshold for CI vectors")


def register_integral_options(options):
    options.set_group("Integrals")
    options.add_str(
        "INT_TYPE", "CONVENTIONAL", ["CONVENTIONAL", "CHOLESKY", "DF", "DISKDF", "FCIDUMP"],
        "The type of molecular integrals used in a computation"
        "- CONVENTIONAL Conventional four-index two-electron integrals"
        "- DF Density fitted two-electron integrals"
        "- CHOLESKY Cholesky decomposed two-electron integrals"
        "- FCIDUMP Read integrals from a file in the FCIDUMP format"
    )

<<<<<<< HEAD
    options.add_str(
        "INT_TYPE_ENV", "CONVENTIONAL",
        ["CONVENTIONAL", "CHOLESKY", "DF", "DISKDF"],
        "The type of molecular integrals used in the embedding environment (B)"
        "- CONVENTIONAL Conventional four-index two-electron integrals"
        "- DF Density fitted two-electron integrals"
        "- CHOLESKY Cholesky decomposed two-electron integrals")

    options.add_str(
        "INT_TYPE_FRAG", "CONVENTIONAL",
        ["CONVENTIONAL", "CHOLESKY", "DF", "DISKDF"],
        "The type of molecular integrals used in the embedding fragment (A)"
        "Note that if CHOLESKY or DF is selected, they will only apply to the ASET(mf) steps!"
        "And for Hbar, the ASET(2) driver will build a custom integral for the fragment (A) instead"
        "- CONVENTIONAL Conventional four-index two-electron integrals"
        "- DF Density fitted two-electron integrals"
        "- CHOLESKY Cholesky decomposed two-electron integrals")

    options.add_str('FCIDUMP_FILE', 'INTDUMP',
                    'The file that stores the FCIDUMP integrals')
    options.add_int_array('FCIDUMP_DOCC', 'The number of doubly occupied orbitals assumed for a FCIDUMP file. This information is used to build orbital energies.')
    options.add_int_array('FCIDUMP_SOCC', 'The number of singly occupied orbitals assumed for a FCIDUMP file. This information is used to build orbital energies.')
=======
    options.add_str('FCIDUMP_FILE', 'INTDUMP', 'The file that stores the FCIDUMP integrals')
    options.add_int_list(
        'FCIDUMP_DOCC',
        'The number of doubly occupied orbitals assumed for a FCIDUMP file. This information is used to build orbital energies.'
    )
    options.add_int_list(
        'FCIDUMP_SOCC',
        'The number of singly occupied orbitals assumed for a FCIDUMP file. This information is used to build orbital energies.'
    )
>>>>>>> a8be117a

    options.add_double("INTEGRAL_SCREENING", 1.0e-12, "The screening threshold for JK builds and DF libraries")
    options.add_double("CHOLESKY_TOLERANCE", 1.0e-6, "The tolerance for cholesky integrals")
    options.add_double("INTS_TOLERANCE", 1.0e-12, "The tolerance for cholesky integrals")
    options.add_bool("PRINT_INTS", False, "Print the one- and two-electron integrals?")


def register_dsrg_options(options):
    options.set_group("DSRG")

    options.add_double("DSRG_S", 0.5, "The value of the DSRG flow parameter s")

    options.add_double("DSRG_POWER", 2.0, "The power of the parameter s in the regularizer")

    options.add_str(
        "CORR_LEVEL", "PT2",
        ["PT2", "PT3", "LDSRG2", "LDSRG2_QC", "LSRG2", "SRG_PT2", "QDSRG2", "LDSRG2_P3", "QDSRG2_P3"],
        "Correlation level of MR-DSRG (used in mrdsrg code, "
        "LDSRG2_P3 and QDSRG2_P3 not implemented)"
    )

    options.add_str(
        "SOURCE", "STANDARD", ["STANDARD", "LABS", "DYSON", "AMP", "EMP2", "LAMP", "LEMP2"],
        "Source operator used in DSRG (AMP, EMP2, LAMP, LEMP2 "
        "only available in toy code mcsrgpt2)"
    )

    options.add_int(
        "DSRG_RSC_NCOMM", 20, "The maximum number of commutators in the recursive single commutator approximation"
    )

    options.add_double(
        "DSRG_RSC_THRESHOLD", 1.0e-12, "The treshold for terminating the recursive single commutator approximation"
    )

    options.add_str(
        "T_ALGORITHM", "DSRG", ["DSRG", "DSRG_NOSEMI", "SELEC", "ISA"],
        "The way of forming T amplitudes (DSRG_NOSEMI, SELEC, ISA "
        "only available in toy code mcsrgpt2)"
    )

    options.add_str(
        "DSRG_PT2_H0TH", "FDIAG", ["FDIAG", "FFULL", "FDIAG_VACTV", "FDIAG_VDIAG"],
        "Different Zeroth-order Hamiltonian of DSRG-MRPT (used in mrdsrg code)"
    )

    options.add_bool("DSRG_DIPOLE", False, "Compute (if true) DSRG dipole moments")

    options.add_int("DSRG_MAXITER", 50, "Max iterations for nonperturbative" " MR-DSRG amplitudes update")

    options.add_double("R_CONVERGENCE", 1.0e-6, "Residue convergence criteria for amplitudes")

    options.add_str("RELAX_REF", "NONE", ["NONE", "ONCE", "TWICE", "ITERATE"], "Relax the reference for MR-DSRG")

    options.add_int("MAXITER_RELAX_REF", 15, "Max macro iterations for DSRG reference relaxation")

    options.add_double("RELAX_E_CONVERGENCE", 1.0e-8, "The energy relaxation convergence criterion")

    options.add_bool(
        "DSRG_DUMP_RELAXED_ENERGIES", False, "Dump the energies after each reference relaxation step to JSON."
    )

    options.add_int("TAYLOR_THRESHOLD", 3, "DSRG Taylor expansion threshold for small denominator")

    options.add_int("NTAMP", 15, "Number of largest amplitudes printed in the summary")

    options.add_double("INTRUDER_TAMP", 0.10, "Threshold for amplitudes considered as intruders for printing")

    options.add_str("DSRG_TRANS_TYPE", "UNITARY", ["UNITARY", "CC"], "DSRG transformation type")

    options.add_str(
        "SMART_DSRG_S", "DSRG_S", ["DSRG_S", "MIN_DELTA1", "MAX_DELTA1", "DAVG_MIN_DELTA1", "DAVG_MAX_DELTA1"],
        "Automatically adjust the flow parameter according to denominators"
    )

    options.add_bool("PRINT_TIME_PROFILE", False, "Print detailed timings in dsrg-mrpt3")

    options.add_str(
        "DSRG_MULTI_STATE", "SA_FULL", ["SA_FULL", "SA_SUB", "MS", "XMS"],
        "Multi-state DSRG options (MS and XMS recouple states after single-state computations)\n"
        "  - State-average approach\n"
        "    - SA_SUB:  form H_MN = <M|Hbar|N>; M, N are CAS states of interest\n"
        "    - SA_FULL: redo a CASCI\n"
        "  - Multi-state approach (currently only for MRPT2)\n"
        "    - MS:  form 2nd-order Heff_MN = <M|H|N> + 0.5 * [<M|(T_M)^+ H|N> + <M|H T_N|N>]\n"
        "    - XMS: rotate references such that <M|F|N> is diagonal before MS procedure"
    )

    options.add_bool("FORM_HBAR3", False, "Form 3-body Hbar (only used in dsrg-mrpt2 with SA_SUB for testing)")

    options.add_bool("FORM_MBAR3", False, "Form 3-body mbar (only used in dsrg-mrpt2 for testing)")

    options.add_bool(
        "DSRGPT", True, "Renormalize (if true) the integrals for purturbitive"
        " calculation (only in toy code mcsrgpt2)"
    )

    options.add_str(
        "INTERNAL_AMP", "NONE", ["NONE", "SINGLES_DOUBLES", "SINGLES", "DOUBLES"],
        "Include internal amplitudes for VCIS/VCISD-DSRG acording"
        " to excitation level"
    )

    options.add_str(
        "INTERNAL_AMP_SELECT", "AUTO", ["AUTO", "ALL", "OOVV"],
        "Excitation types considered when internal amplitudes are included\n"
        "- Select only part of the asked internal amplitudes (IAs) in V-CIS/CISD\n"
        "  - AUTO: all IAs that changes excitations (O->V; OO->VV, OO->OV, OV->VV)\n"
        "  - ALL:  all IAs (O->O, V->V, O->V; OO->OO, OV->OV, VV->VV, OO->VV, OO->OV, OV->VV)\n"
        "  - OOVV: pure external (O->V; OO->VV)"
    )

    options.add_str(
        "T1_AMP", "DSRG", ["DSRG", "SRG", "ZERO"], "The way of forming T1 amplitudes (only in toy code mcsrgpt2)"
    )

    options.add_double(
        "ISA_B", 0.02, "Intruder state avoidance parameter when use ISA to"
        " form amplitudes (only in toy code mcsrgpt2)"
    )

    options.add_str(
        "CCVV_SOURCE", "NORMAL", ["ZERO", "NORMAL"],
        "Definition of source operator: special treatment for the CCVV term"
    )

    options.add_str(
        "CCVV_ALGORITHM", "FLY_AMBIT", [
            "CORE", "FLY_AMBIT", "FLY_LOOP", "BATCH_CORE", "BATCH_VIRTUAL", "BATCH_CORE_GA", "BATCH_VIRTUAL_GA",
            "BATCH_VIRTUAL_MPI", "BATCH_CORE_MPI", "BATCH_CORE_REP", "BATCH_VIRTUAL_REP"
        ], "Algorithm to compute the CCVV term in DSRG-MRPT2 (only in three-dsrg-mrpt2 code)"
    )

    options.add_bool("AO_DSRG_MRPT2", False, "Do AO-DSRG-MRPT2 if true (not available)")

    options.add_int("CCVV_BATCH_NUMBER", -1, "Batches for CCVV_ALGORITHM")

    options.add_bool("DSRG_MRPT2_DEBUG", False, "Excssive printing for three-dsrg-mrpt2")

    options.add_str(
        "THREEPDC_ALGORITHM", "CORE", ["CORE", "BATCH"], "Algorithm for evaluating 3-body cumulants in three-dsrg-mrpt2"
    )

    options.add_bool("THREE_MRPT2_TIMINGS", False, "Detailed printing (if true) in three-dsrg-mrpt2")

    options.add_bool(
        "PRINT_DENOM2", False, "Print (if true) (1 - exp(-2*s*D)) / D, renormalized denominators in DSRG-MRPT2"
    )

    options.add_bool("DSRG_HBAR_SEQ", False, "Evaluate H_bar sequentially if true")

    options.add_bool("DSRG_NIVO", False, "NIVO approximation: Omit tensor blocks with >= 3 virtual indices if true")

    options.add_bool("PRINT_1BODY_EVALS", False, "Print eigenvalues of 1-body effective H")

    options.add_bool("DSRG_MRPT3_BATCHED", False, "Force running the DSRG-MRPT3 code using the batched algorithm")

    options.add_bool("IGNORE_MEMORY_WARNINGS", False, "Force running the DSRG-MRPT3 code using the batched algorithm")

    options.add_int(
        "DSRG_DIIS_START", 2, "Iteration cycle to start adding error vectors for"
        " DSRG DIIS (< 1 for not doing DIIS)"
    )

    options.add_int("DSRG_DIIS_FREQ", 1, "Frequency of extrapolating error vectors for DSRG DIIS")

    options.add_int("DSRG_DIIS_MIN_VEC", 2, "Minimum size of DIIS vectors")

    options.add_int("DSRG_DIIS_MAX_VEC", 6, "Maximum size of DIIS vectors")

    options.add_bool("DSRG_RESTART_AMPS", True, "Restart DSRG amplitudes from a previous step")

    options.add_bool("DSRG_READ_AMPS", False, "Read initial amplitudes from the current directory")

    options.add_bool("DSRG_DUMP_AMPS", False, "Dump converged amplitudes to the current directory")


def register_dwms_options(options):
    options.set_group("DWMS")
    options.add_double(
        "DWMS_ZETA", 0.0, "Automatic Gaussian width cutoff for the density weights\n"
        "Weights of state α:\n"
        "Wi = exp(-ζ * (Eα - Ei)^2) / sum_j exp(-ζ * (Eα - Ej)^2)"
        "Energies (Eα, Ei, Ej) can be CASCI or SA-DSRG-PT2/3 energies."
    )

    options.add_str("DWMS_CORRLV", "PT2", ["PT2", "PT3"], "DWMS-DSRG-PT level")

    options.add_str(
        "DWMS_REFERENCE", "CASCI", ["CASCI", "PT2", "PT3", "PT2D"],
        "Energies to compute dynamic weights and CI vectors to do multi-state\n"
        "  CAS: CASCI energies and CI vectors\n"
        "  PT2: SA-DSRG-PT2 energies and SA-DSRG-PT2/CASCI vectors\n"
        "  PT3: SA-DSRG-PT3 energies and SA-DSRG-PT3/CASCI vectors\n"
        "  PT2D: Diagonal SA-DSRG-PT2c effective Hamiltonian elements and original CASCI vectors"
    )

    options.add_str(
        "DWMS_ALGORITHM", "SA", ["MS", "XMS", "SA", "XSA", "SH-0", "SH-1"], "DWMS algorithms:\n"
        "  - SA: state average Hαβ = 0.5 * ( <α|Hbar(β)|β> + <β|Hbar(α)|α> )\n"
        "  - XSA: extended state average (rotate Fαβ to a diagonal form)\n"
        "  - MS: multi-state (single-state single-reference)\n"
        "  - XMS: extended multi-state (single-state single-reference)\n"
        "  - To Be Deprecated:\n"
        "    - SH-0: separated diagonalizations, non-orthogonal final solutions\n"
        "    - SH-1: separated diagonalizations, orthogonal final solutions"
    )

    options.add_bool(
        "DWMS_DELTA_AMP", False, "Consider (if true) amplitudes difference between states"
        " X(αβ) = A(β) - A(α) in SA algorithm,"
        " testing in non-DF DSRG-MRPT2"
    )

    options.add_bool(
        "DWMS_ITERATE", False, "Iterative update the reference CI coefficients in"
        " SA algorithm, testing in non-DF DSRG-MRPT2"
    )

    options.add_int(
        "DWMS_MAXITER", 10, "Max number of iteration in the update of the reference"
        " CI coefficients in SA algorithm,"
        " testing in non-DF DSRG-MRPT2"
    )

    options.add_double("DWMS_E_CONVERGENCE", 1.0e-7, "Energy convergence criteria for DWMS iteration")


def register_localize_options(options):
    options.set_group("Localize")
    options.add_str("LOCALIZE", "PIPEK_MEZEY", ["PIPEK_MEZEY", "BOYS"], "The method used to localize the orbitals")
    options.add_int_list("LOCALIZE_SPACE", "Sets the orbital space for localization")


def register_casscf_options(options):
    options.set_group("CASSCF")

    options.add_int("CASSCF_MAXITER", 100, "The maximum number of CASSCF macro iterations")

    options.add_int("CASSCF_MICRO_MAXITER", 50, "The maximum number of CASSCF micro iterations")

    options.add_int("CASSCF_MICRO_MINITER", 15, "The minimum number of CASSCF micro iterations")

    options.add_int("CPSCF_MAXITER", 50, "Max iteration of solving coupled perturbed SCF equation")

    options.add_double("CPSCF_CONVERGENCE", 1e-8, "Convergence criterion for CP-SCF equation")

    options.add_double("CASSCF_E_CONVERGENCE", 1e-8, "The energy convergence criterion (two consecutive energies)")

    options.add_double(
        "CASSCF_G_CONVERGENCE", 1e-7, "The orbital gradient convergence criterion (RMS of gradient vector)"
    )

    options.add_bool("CASSCF_DEBUG_PRINTING", False, "Enable debug printing if True")

    options.add_bool("CASSCF_NO_ORBOPT", False, "No orbital optimization if true")

    options.add_bool("CASSCF_INTERNAL_ROT", False, "Keep GASn-GASn orbital rotations if true")

    # Zero mixing for orbital pairs
    # Format: [[irrep1, mo1, mo2], [irrep1, mo3, mo4], ...]
    # Irreps are 0-based, while MO indices are 1-based!
    # MO indices are relative indices within the irrep, e.g., 3A1 and 2A1: [[0, 3, 2]]
    options.add_list("CASSCF_ZERO_ROT", "An array of MOs [[irrep1, mo1, mo2], [irrep2, mo3, mo4], ...]")

    options.add_str(
        "CASSCF_FINAL_ORBITAL", "CANONICAL", ["CANONICAL", "NATURAL", "UNSPECIFIED"],
        "Constraints for redundant orbital pairs at the end of macro iteration"
    )

    options.add_str("CASSCF_CI_SOLVER", "FCI", "The active space solver to use in CASSCF")

    options.add_int(
        "CASSCF_CI_FREQ", 1, "How often to solve CI?\n"
        "< 1: do CI in the first macro iteration ONLY\n"
        "= n: do CI every n macro iteration"
    )

    options.add_bool("CASSCF_REFERENCE", False, "Run a FCI followed by CASSCF computation?")

    options.add_int(
        "CASSCF_MULTIPLICITY", 0, """Multiplicity for the CASSCF solution (if different from multiplicity)
    You should not use this if you are interested in having a CASSCF
    solution with the same multiplicitity as the DSRG-MRPT2"""
    )

    options.add_bool("CASSCF_SOSCF", False, "Run a complete SOSCF (form full Hessian)?")
    options.add_bool("OPTIMIZE_FROZEN_CORE", False, "Ignore frozen core option and optimize orbitals?")

    options.add_bool("RESTRICTED_DOCC_JK", True, "Use JK builder for restricted docc (EXPERT)?")

    options.add_double("CASSCF_MAX_ROTATION", 0.5, "Max value in orbital update vector")

    options.add_str(
        "ORB_ROTATION_ALGORITHM", "DIAGONAL", ["DIAGONAL", "AUGMENTED_HESSIAN"], "Orbital rotation algorithm"
    )

    options.add_bool("CASSCF_DO_DIIS", True, "Use DIIS in CASSCF orbital optimization")
    options.add_int("CASSCF_DIIS_MIN_VEC", 2, "Minimum size of DIIS vectors for orbital rotations")
    options.add_int("CASSCF_DIIS_MAX_VEC", 8, "Maximum size of DIIS vectors for orbital rotations")
    options.add_int("CASSCF_DIIS_START", 2, "Iteration number to start adding error vectors (< 1 will not do DIIS)")
    options.add_int("CASSCF_DIIS_FREQ", 1, "How often to do DIIS extrapolation")
    options.add_double("CASSCF_DIIS_NORM", 1e-3, "Do DIIS when the orbital gradient norm is below this value")

    options.add_bool("CASSCF_CI_STEP", False, "Do a CAS step for every CASSCF_CI_FREQ")

    options.add_int("CASSCF_CI_STEP_START", -1, "When to start skipping CI steps")

    options.add_bool("MONITOR_SA_SOLUTION", False, "Monitor the CAS-CI solutions through iterations")

    options.add_int_list(
        "CASSCF_ACTIVE_FROZEN_ORBITAL",
        "A list of active orbitals to be frozen in the casscf optimization (in Pitzer order,"
        " zero based). Useful when doing core-excited state computations."
    )


def register_old_options(options):
    options.set_group("Old")
    options.add_bool("NAT_ORBS_PRINT", False, "View the natural orbitals with their symmetry information")

    options.add_bool("NAT_ACT", False, "Use Natural Orbitals to suggest active space?")

    options.add_bool("MEMORY_SUMMARY", False, "Print summary of memory")

    options.add_str("REFERENCE", "", "The SCF refernce type")

    options.add_int("DIIS_MAX_VECS", 5, "The maximum number of DIIS vectors")
    options.add_int("DIIS_MIN_VECS", 2, "The minimum number of DIIS vectors")
    options.add_int("MAXITER", 100, "The maximum number of iterations")

    options.add_bool("USE_DMRGSCF", False, "Use the older DMRGSCF algorithm?")

    #    /*- Semicanonicalize orbitals -*/
    options.add_bool("SEMI_CANONICAL", True, "Semicanonicalize orbitals")
    #    /*- Two-particle density cumulant -*/
    options.add_str("TWOPDC", "MK", ["MK", "ZERO"], "The form of the two-particle density cumulant")
    options.add_str("THREEPDC", "MK", ["MK", "MK_DECOMP", "ZERO"], "The form of the three-particle density cumulant")
    #    /*- Select a modified commutator -*/
    options.add_str("SRG_COMM", "STANDARD", "STANDARD FO FO2")

    #    /*- The initial time step used by the ode solver -*/
    options.add_double("SRG_DT", 0.001, "The initial time step used by the ode solver")
    #    /*- The absolute error tollerance for the ode solver -*/
    options.add_double("SRG_ODEINT_ABSERR", 1.0e-12, "The absolute error tollerance for the ode solver")
    #    /*- The absolute error tollerance for the ode solver -*/
    options.add_double("SRG_ODEINT_RELERR", 1.0e-12, "The absolute error tollerance for the ode solver")
    #    /*- Select a modified commutator -*/
    options.add_str("SRG_COMM", "STANDARD", ["STANDARD", "FO", "FO2"], "Select a modified commutator")

    options.add_str(
        "SRG_ODEINT", "FEHLBERG78", ["DOPRI5", "CASHKARP", "FEHLBERG78"],
        "The integrator used to propagate the SRG equations"
    )
    #    /*- The end value of the integration parameter s -*/
    options.add_double("SRG_SMAX", 10.0, "The end value of the integration parameter s")


def register_psi_options(options):
    options.add_str('BASIS', '', 'The primary basis set')
    options.add_str('BASIS_RELATIVISTIC', '', 'The basis set used to run relativistic computations')
    options.add_double("INTS_TOLERANCE", 1.0E-12, 'Schwarz screening threshold')
    options.add_str("DF_INTS_IO", "NONE", ['NONE', 'SAVE', 'LOAD'], 'IO caching for CP corrections')
    options.add_str('DF_BASIS_MP2', '', 'Auxiliary basis set for density fitting computations')


def register_gas_options(options):
    options.set_group("GAS")
    options.add_int_list("GAS1MAX", "The maximum number of electrons in GAS1 for different states")
    options.add_int_list("GAS1MIN", "The minimum number of electrons in GAS1 for different states")
    options.add_int_list("GAS2MAX", "The maximum number of electrons in GAS2 for different states")
    options.add_int_list("GAS2MIN", "The minimum number of electrons in GAS2 for different states")
    options.add_int_list("GAS3MAX", "The maximum number of electrons in GAS3 for different states")
    options.add_int_list("GAS3MIN", "The minimum number of electrons in GAS3 for different states")
    options.add_int_list("GAS4MAX", "The maximum number of electrons in GAS4 for different states")
    options.add_int_list("GAS4MIN", "The minimum number of electrons in GAS4 for different states")
    options.add_int_list("GAS5MAX", "The maximum number of electrons in GAS5 for different states")
    options.add_int_list("GAS5MIN", "The minimum number of electrons in GAS5 for different states")
    options.add_int_list("GAS6MAX", "The maximum number of electrons in GAS6 for different states")
    options.add_int_list("GAS6MIN", "The minimum number of electrons in GAS6 for different states")

    #    /*- The minimum excitation level (Default value: 0) -*/
    #    options.add_int("MIN_EXC_LEVEL", 0)

    #    /*- The maximum excitation level (Default value: 0 = number of
    #     * electrons) -*/
    #    options.add_int("MAX_EXC_LEVEL", 0)

    #    /*- The algorithm used to screen the determinant
    #     *  - DENOMINATORS uses the MP denominators to screen strings
    #     *  - SINGLES generates the space by a series of single excitations -*/
    #    options.add_str("EXPLORER_ALGORITHM", "DENOMINATORS", "DENOMINATORS SINGLES")

    #    /*- The energy threshold for the determinant energy in Hartree -*/
    #    options.add_double("DET_THRESHOLD", 1.0)

    #    /*- The energy threshold for the MP denominators energy in Hartree -*/
    #    options.add_double("DEN_THRESHOLD", 1.5)

    #    /*- The criteria used to screen the strings -*/
    #    options.add_str("SCREENING_TYPE", "MP", "MP DET")

    #    // Options for the diagonalization of the Hamiltonian //
    #    /*- Determines if this job will compute the energy -*/
    #    options.add_bool("COMPUTE_ENERGY", True)

    #    /*- The form of the Hamiltonian matrix.
    #     *  - FIXED diagonalizes a matrix of fixed dimension
    #     *  - SMOOTH forms a matrix with smoothed matrix elements -*/
    #    options.add_str("H_TYPE", "FIXED_ENERGY", "FIXED_ENERGY FIXED_SIZE")

    #    /*- Determines if this job will compute the energy -*/
    #    options.add_str("ENERGY_TYPE", "FULL",
    #                    "FULL SELECTED LOWDIN SPARSE RENORMALIZE "
    #                    "RENORMALIZE_FIXED LMRCISD LMRCIS IMRCISD "
    #                    "IMRCISD_SPARSE LMRCISD_SPARSE LMRCIS_SPARSE "
    #                    "FACTORIZED_CI")

    #    /*- The form of the Hamiltonian matrix.
    #     *  - FIXED diagonalizes a matrix of fixed dimension
    #     *  - SMOOTH forms a matrix with smoothed matrix elements -*/

    #    //    options.add_int("IMRCISD_TEST_SIZE", 0)
    #    //    options.add_int("IMRCISD_SIZE", 0)

    #    /*- The number of determinants used to build the Hamiltonian -*/
    #    options.add_int("NDETS", 100)

    #    /*- The maximum dimension of the Hamiltonian -*/
    #    options.add_int("MAX_NDETS", 1000000)

    #    /*- The energy threshold for the model space -*/
    #    options.add_double("SPACE_M_THRESHOLD", 1000.0)

    #    /*- The energy threshold for the intermdiate space -*/
    #    options.add_double("SPACE_I_THRESHOLD", 1000.0)

    #    /*- The energy threshold for the intermdiate space -*/
    #    options.add_double("T2_THRESHOLD", 0.000001)

    #    /*- The number of steps used in the renormalized Lambda CI -*/
    #    options.add_int("RENORMALIZATION_STEPS", 10)

    #    /*- The energy threshold for smoothing the Hamiltonian.
    #     *  Determinants with energy < DET_THRESHOLD - SMO_THRESHOLD will be
    #     * included in H
    #     *  Determinants with DET_THRESHOLD - SMO_THRESHOLD < energy <
    #     * DET_THRESHOLD will be included in H but smoothed
    #     *  Determinants with energy > DET_THRESHOLD will not be included in H
    #     * -*/
    #    options.add_double("SMO_THRESHOLD", 0.0)

    #    /*- The method used to smooth the Hamiltonian -*/
    #    options.add_bool("SMOOTH", False)

    #    /*- The method used to smooth the Hamiltonian -*/
    #    options.add_bool("SELECT", False)

    #    /*- The energy convergence criterion -*/
    #    options.add_double("E_CONVERGENCE", 1.0e-8)

    #    options.add_bool("MOLDEN_WRITE_FORTE", False)
    #    // Natural Orbital selection criteria.  Used to fine tune how many
    #    // active orbitals there are

    #    /*- Typically, a occupied orbital with a NO occupation of <0.98 is
    #     * considered active -*/
    #    options.add_double("OCC_NATURAL", 0.98)
    #    /*- Typically, a virtual orbital with a NO occupation of > 0.02 is
    #     * considered active -*/
    #    options.add_double("VIRT_NATURAL", 0.02)

    #    /*- The amount of information printed
    #        to the output file -*/
    #    options.add_int("PRINT", 0)
    #    /*-  -*/


#    // Options for the Cartographer class //
#    /*- Density of determinants format -*/
#    options.add_str("DOD_FORMAT", "HISTOGRAM", "GAUSSIAN HISTOGRAM")
#    /*- Number of bins used to form the DOD plot -*/
#    options.add_int("DOD_BINS", 2000)
#    /*- Width of the DOD Gaussian/histogram.  Default 0.02 Hartree ~ 0.5 eV
#     * -*/
#    options.add_double("DOD_BIN_WIDTH", 0.05)
#    /*- Write the determinant occupation? -*/
#    options.add_bool("WRITE_OCCUPATION", True)
#    /*- Write the determinant energy? -*/
#    options.add_bool("WRITE_DET_ENERGY", True)
#    /*- Write the denominator energy? -*/
#    options.add_bool("WRITE_DEN_ENERGY", False)
#    /*- Write the excitation level? -*/
#    options.add_bool("WRITE_EXC_LEVEL", False)
#    /*- Write information only for a given excitation level.
#        0 (default) means print all -*/
#    options.add_int("RESTRICT_EXCITATION", 0)
#    /*- The energy buffer for building the Hamiltonian matrix in Hartree -*/
#    options.add_double("H_BUFFER", 0.0)

#    /*- The maximum number of iterations -*/
#    options.add_int("MAXITER", 100)

#    // Options for the Genetic Algorithm CI //
#    /*- The size of the population -*/
#    //    options.add_int("NPOP", 100)

#    //////////////////////////////////////////////////////////////
#    ///         OPTIONS FOR ALTERNATIVES FOR CASSCF ORBITALS
#    //////////////////////////////////////////////////////////////
#    /*- What type of alternative CASSCF Orbitals do you want -*/
#    options.add_str("ALTERNATIVE_CASSCF", "NONE", "IVO FTHF NONE")
#    options.add_double("TEMPERATURE", 50000)

#    //////////////////////////////////////////////////////////////
#    ///         OPTIONS FOR THE CASSCF CODE
#    //////////////////////////////////////////////////////////////

#    /*- The CI solver to use -*/

#    //////////////////////////////////////////////////////////////
#    ///         OPTIONS FOR THE DMRGSOLVER
#    //////////////////////////////////////////////////////////////

#    options.add_int("DMRG_WFN_MULTP", -1)

#    /*- The DMRGSCF wavefunction irrep uses the same conventions as PSI4.
#    How convenient :-).
#        Just to avoid confusion, it's copied here. It can also be found on
#        http://sebwouters.github.io/CheMPS2/classCheMPS2_1_1Irreps.html .

#        Symmetry Conventions        Irrep Number & Name
#        Group Number & Name         0 	1 	2 	3 	4 5
#    6
#    7
#        0: c1                       A
#        1: ci                       Ag 	Au
#        2: c2                       A 	B
#        3: cs                       A' 	A''
#        4: d2                       A 	B1 	B2 	B3
#        5: c2v                      A1 	A2 	B1 	B2
#        6: c2h                      Ag 	Bg 	Au 	Bu
#        7: d2h                      Ag 	B1g 	B2g 	B3g 	Au
#    B1u 	B2u 	B3u
#    -*/
#    options.add_int("DMRG_WFN_IRREP", -1)
#    /*- FrozenDocc for DMRG (frozen means restricted) -*/
#    options.add_list("DMRG_FROZEN_DOCC")

#    /*- The number of reduced renormalized basis states to be
#        retained during successive DMRG instructions -*/
#    options.add_list("DMRG_STATES")

#    /*- The energy convergence to stop an instruction
#        during successive DMRG instructions -*/
#    options.add_list("DMRG_ECONV")

#    /*- The maximum number of sweeps to stop an instruction
#        during successive DMRG instructions -*/
#    options.add_list("DMRG_MAXSWEEPS")
#    /*- The Davidson R tolerance (Wouters says this will cause RDms to be
#     * close to exact -*/
#    options.add_list("DMRG_DAVIDSON_RTOL")

#    /*- The noiseprefactors for successive DMRG instructions -*/
#    options.add_list("DMRG_NOISEPREFACTORS")

#    /*- Whether or not to print the correlation functions after the DMRG
#     * calculation -*/
#    options.add_bool("DMRG_PRINT_CORR", False)

#    /*- Whether or not to create intermediary MPS checkpoints -*/
#    options.add_bool("MPS_CHKPT", False)

#    /*- Convergence threshold for the gradient norm. -*/
#    options.add_double("DMRG_CONVERGENCE", 1e-6)

#    /*- Whether or not to store the unitary on disk (convenient for
#     * restarting). -*/
#    options.add_bool("DMRG_STORE_UNIT", True)

#    /*- Whether or not to use DIIS for DMRGSCF. -*/
#    options.add_bool("DMRG_DO_DIIS", False)

#    /*- When the update norm is smaller than this value DIIS starts. -*/
#    options.add_double("DMRG_DIIS_BRANCH", 1e-2)

#    /*- Whether or not to store the DIIS checkpoint on disk (convenient for
#     * restarting). -*/
#    options.add_bool("DMRG_STORE_DIIS", True)

#    /*- Maximum number of DMRGSCF iterations -*/
#    options.add_int("DMRGSCF_MAX_ITER", 100)

#    /*- Which root is targeted: 1 means ground state, 2 first excited state,
#     * etc. -*/
#    options.add_int("DMRG_WHICH_ROOT", 1)

#    /*- Whether or not to use state-averaging for roots >=2 with DMRG-SCF.
#     * -*/
#    options.add_bool("DMRG_AVG_STATES", True)

#    /*- Which active space to use for DMRGSCF calculations:
#           --> input with SCF rotations (INPUT)
#           --> natural orbitals (NO)
#           --> localized and ordered orbitals (LOC) -*/
#    options.add_str("DMRG_ACTIVE_SPACE", "INPUT", "INPUT NO LOC")

#    /*- Whether to start the active space localization process from a random
#     * unitary or the unit matrix. -*/
#    options.add_bool("DMRG_LOC_RANDOM", True)
#    /*-  -*/
#    //////////////////////////////////////////////////////////////
#    ///         OPTIONS FOR THE FULL CI QUANTUM MONTE-CARLO
#    //////////////////////////////////////////////////////////////
#    /*- The maximum value of beta -*/
#    options.add_double("START_NUM_WALKERS", 1000.0)
#    /*- Spawn excitation type -*/
#    options.add_str("SPAWN_TYPE", "RANDOM", "RANDOM ALL GROUND_AND_RANDOM")
#    /*- The number of walkers for shift -*/
#    options.add_double("SHIFT_NUM_WALKERS", 10000.0)
#    options.add_int("SHIFT_FREQ", 10)
#    options.add_double("SHIFT_DAMP", 0.1)
#    /*- Clone/Death scope -*/
#    options.add_bool("DEATH_PARENT_ONLY", False)
#    /*- initiator -*/
#    options.add_bool("USE_INITIATOR", False)
#    options.add_double("INITIATOR_NA", 3.0)
#    /*- Iterations in between variational estimation of the energy -*/
#    options.add_int("VAR_ENERGY_ESTIMATE_FREQ", 1000)
#    /*- Iterations in between printing information -*/
#    options.add_int("PRINT_FREQ", 100)

#    //////////////////////////////////////////////////////////////
#    ///
#    ///              OPTIONS FOR THE SRG MODULE
#    ///
#    //////////////////////////////////////////////////////////////
#    /*- The type of operator to use in the SRG transformation -*/
#    options.add_str("SRG_MODE", "DSRG", "DSRG CT")
#    /*- The type of operator to use in the SRG transformation -*/
#    options.add_str("SRG_OP", "UNITARY", "UNITARY CC")
#    /*- The flow generator to use in the SRG equations -*/
#    options.add_str("SRG_ETA", "WHITE", "WEGNER_BLOCK WHITE")
#    /*- The integrator used to propagate the SRG equations -*/

#    /*-  -*/

#    // --------------------------- SRG EXPERT OPTIONS
#    // ---------------------------

#    /*- Save Hbar? -*/
#    options.add_bool("SAVE_HBAR", False)

#    //////////////////////////////////////////////////////////////
#    ///         OPTIONS FOR THE PILOT FULL CI CODE
#    //////////////////////////////////////////////////////////////

#    /*- The density convergence criterion -*/
#    options.add_double("D_CONVERGENCE", 1.0e-8)

#    //////////////////////////////////////////////////////////////
#    ///         OPTIONS FOR THE V2RDM INTERFACE
#    //////////////////////////////////////////////////////////////
#    /*- Write Density Matrices or Cumulants to File -*/
#    options.add_str("WRITE_DENSITY_TYPE", "NONE", "NONE DENSITY CUMULANT")
#    /*- Average densities of different spins in V2RDM -*/
#    options.add_bool("AVG_DENS_SPIN", False)

#    //////////////////////////////////////////////////////////////
#    ///              OPTIONS FOR THE MR-DSRG MODULE
#    //////////////////////////////////////////////////////////////

#    /*- The code used to do CAS-CI.
#     *  - CAS   determinant based CI code
#     *  - FCI   string based FCI code
#     *  - DMRG  DMRG code
#     *  - V2RDM V2RDM interface -*/
#    options.add_str("CAS_TYPE", "FCI", "CAS FCI ACI DMRG V2RDM")<|MERGE_RESOLUTION|>--- conflicted
+++ resolved
@@ -165,17 +165,12 @@
 
 def register_embedding_options(options):
     options.set_group("Embedding")
-<<<<<<< HEAD
     options.add_bool(
         "EMBEDDING", False,
         "Whether to perform embedding partition and projection")
     options.add_str(
         "EMBEDDING_CUTOFF_METHOD", "THRESHOLD", ["THRESHOLD", "CUM_THRESHOLD", "NUM_OF_ORBITALS", "CORRELATED_BATH"],
         "Cut off by: threshold ,cum_threshold or num_of_orbitals.")
-=======
-    options.add_bool("EMBEDDING", False, "Whether to perform embedding partition and projection")
-    options.add_str("EMBEDDING_CUTOFF_METHOD", "THRESHOLD", "Cut off by: threshold ,cum_threshold or num_of_orbitals.")
->>>>>>> a8be117a
     options.add_double(
         "EMBEDDING_THRESHOLD", 0.5, "Projector eigenvalue threshold for both simple and cumulative threshold"
     )
@@ -187,7 +182,6 @@
     )
     options.add_str(
         "EMBEDDING_REFERENCE", "CASSCF",
-<<<<<<< HEAD
         "HF for any reference without active (DFT, for example), CASSCF for any reference with an active space.")
     options.add_bool(
         "EMBEDDING_SEMICANONICALIZE_ACTIVE", False,
@@ -198,14 +192,6 @@
     options.add_bool(
         "EMBEDDING_FOCK_BUILD", False,
         "Build AO-CAS Fock matrix before semicanonicalization, to guarantee block-diagonalized generalized Fock Matrix.")
-=======
-        "HF for any reference without active, CASSCF for any reference with an active space."
-    )
-    options.add_bool("EMBEDDING_SEMICANONICALIZE_ACTIVE", True, "Perform semi-canonicalization on active space or not")
-    options.add_bool(
-        "EMBEDDING_SEMICANONICALIZE_FROZEN", True, "Perform semi-canonicalization on frozen core/virtual space or not"
-    )
->>>>>>> a8be117a
     options.add_int(
         "EMBEDDING_ADJUST_B_DOCC", 0, "Adjust number of occupied orbitals between A and B, +: move to B, -: move to A"
     )
@@ -216,7 +202,6 @@
     options.add_double("PAO_THRESHOLD", 1e-8, "Virtual space truncation threshold for PAO.")
     options.add_bool(
         "PAO_FIX_VIRTUAL_NUMBER", False,
-<<<<<<< HEAD
         "Enable this option will generate PAOs equivlent to ASET virtuals, instead of using threshold")
     options.add_str(
         "EMBEDDING_TYPE", "ASET_MF", ["ASET_MF", "ASET2", "ASET-SWAP"],
@@ -268,16 +253,11 @@
     options.add_bool(
         "TRUNCATE_MO_SPACE", False,
         "(Internal option) When building the mo_space_info from the orbital_embedding, this option control whether the size of resulting object is A or A+B.")
-=======
-        "Enable this option will generate PAOs equivlent to ASET virtuals, instead of using threshold"
-    )
->>>>>>> a8be117a
 
 
 def register_mo_space_info_options(options):
     options.set_group("MO Space Info")
 
-<<<<<<< HEAD
     options.add_int_array("FROZEN_DOCC", "Number of frozen occupied orbitals"
                           " per irrep (in Cotton order)")
     options.add_int_array("RESTRICTED_DOCC", "Number of restricted doubly"
@@ -295,35 +275,12 @@
     options.add_int_array("EMBEDDING_ORB", "Number of all fragment orbitals"
                           " per irrep (in Cotton order)")
 
-    options.add_int_array("GAS1", "Number of GAS1 orbitals per irrep"
-                          " (in Cotton order)")
-    options.add_int_array("GAS2", "Number of GAS2 orbitals per irrep"
-                          " (in Cotton order)")
-    options.add_int_array("GAS3", "Number of GAS3 orbitals per irrep"
-                          " (in Cotton order)")
-    options.add_int_array("GAS4", "Number of GAS4 orbitals per irrep"
-                          " (in Cotton order)")
-    options.add_int_array("GAS5", "Number of GAS5 orbitals per irrep"
-                          " (in Cotton order)")
-    options.add_int_array("GAS6", "Number of GAS6 orbitals per irrep"
-                          " (in Cotton order)")
-=======
-    options.add_int_list("FROZEN_DOCC", "Number of frozen occupied orbitals per irrep (in Cotton order)")
-    options.add_int_list(
-        "RESTRICTED_DOCC", "Number of restricted doubly"
-        " occupied orbitals per irrep (in Cotton order)"
-    )
-    options.add_int_list("ACTIVE", " Number of active orbitals per irrep (in Cotton order)")
-    options.add_int_list("RESTRICTED_UOCC", "Number of restricted unoccupied orbitals per irrep (in Cotton order)")
-    options.add_int_list("FROZEN_UOCC", "Number of frozen unoccupied orbitals per irrep (in Cotton order)")
-
     options.add_int_list("GAS1", "Number of GAS1 orbitals per irrep (in Cotton order)")
     options.add_int_list("GAS2", "Number of GAS2 orbitals per irrep (in Cotton order)")
     options.add_int_list("GAS3", "Number of GAS3 orbitals per irrep (in Cotton order)")
     options.add_int_list("GAS4", "Number of GAS4 orbitals per irrep (in Cotton order)")
     options.add_int_list("GAS5", "Number of GAS5 orbitals per irrep (in Cotton order)")
     options.add_int_list("GAS6", "Number of GAS6 orbitals per irrep (in Cotton order)")
->>>>>>> a8be117a
 
     #    /*- Molecular orbitals to swap -
     #     *  Swap mo_1 with mo_2 in irrep symmetry
@@ -668,7 +625,6 @@
         "- FCIDUMP Read integrals from a file in the FCIDUMP format"
     )
 
-<<<<<<< HEAD
     options.add_str(
         "INT_TYPE_ENV", "CONVENTIONAL",
         ["CONVENTIONAL", "CHOLESKY", "DF", "DISKDF"],
@@ -687,11 +643,6 @@
         "- DF Density fitted two-electron integrals"
         "- CHOLESKY Cholesky decomposed two-electron integrals")
 
-    options.add_str('FCIDUMP_FILE', 'INTDUMP',
-                    'The file that stores the FCIDUMP integrals')
-    options.add_int_array('FCIDUMP_DOCC', 'The number of doubly occupied orbitals assumed for a FCIDUMP file. This information is used to build orbital energies.')
-    options.add_int_array('FCIDUMP_SOCC', 'The number of singly occupied orbitals assumed for a FCIDUMP file. This information is used to build orbital energies.')
-=======
     options.add_str('FCIDUMP_FILE', 'INTDUMP', 'The file that stores the FCIDUMP integrals')
     options.add_int_list(
         'FCIDUMP_DOCC',
@@ -701,7 +652,6 @@
         'FCIDUMP_SOCC',
         'The number of singly occupied orbitals assumed for a FCIDUMP file. This information is used to build orbital energies.'
     )
->>>>>>> a8be117a
 
     options.add_double("INTEGRAL_SCREENING", 1.0e-12, "The screening threshold for JK builds and DF libraries")
     options.add_double("CHOLESKY_TOLERANCE", 1.0e-6, "The tolerance for cholesky integrals")
