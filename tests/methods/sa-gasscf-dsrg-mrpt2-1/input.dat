--- conflicted
+++ resolved
@@ -60,10 +60,5 @@
   calc_type sa
 }
 
-<<<<<<< HEAD
-edsrg = energy('forte', ref_wfn = wfn_gasscf)
-compare_values(refdsrg, edsrg, 9, "GASSCF-DSRG-MRPT2 energy") #TEST
-=======
 edsrg = energy('forte', ref_wfn=wfn_gasscf)
-compare_values(refdsrg, edsrg, 9, "GASSCF-DSRG-MRPT2 energy")
->>>>>>> f74e3b22
+compare_values(refdsrg, edsrg, 9, "GASSCF-DSRG-MRPT2 energy")